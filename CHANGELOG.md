# Changelog

All notable changes to AbstractCore will be documented in this file.

The format is based on [Keep a Changelog](https://keepachangelog.com/en/1.0.0/),
and this project adheres to [Semantic Versioning](https://semver.org/spec/v2.0.0.html).

<<<<<<< HEAD
## [2.6.9] - 2025-12-18

### Fixed
- **Async Trace Capture**: Improved reliability of trace capture in `agenerate()` for async LLM calls
  - Ensures `response.metadata['trace_id']` is consistently set after async generation
  - Works across all providers (Ollama, OpenAI-Compatible, Anthropic, vLLM, etc.)

## [2.6.8] - 2025-12-17

### Fixed
- **Async Generation Tracing**: Fixed missing trace capture in `agenerate()` method
  - Root cause: `agenerate()` called `_agenerate_internal()` directly without trace capture
  - Sync `generate()` properly captured traces via `generate_with_telemetry()`, but async did not
  - Fix: Added trace capture logic to `agenerate()` matching sync behavior
  - Now sets `response.metadata['trace_id']` for all providers using async generation
  - Affects all providers: vLLM, Ollama, Anthropic, OpenAI, LMStudio, OpenAI-Compatible
  - Modified files: `abstractcore/providers/base.py`
=======

## [2.8.0] - 2025-01-XX

### Added
- **Model Capabilities Database**: Added 15+ new models to `model_capabilities.json`
  - GLM-4.6V (106B) and GLM-4.6V-Flash (9B) with native multimodal function calling
  - Devstral-Small-2-24B and Devstral-2-123B agentic coding models (FP8)
  - Qwen3-235B-A22B-Instruct-2507 (BF16 and FP8 variants) with 262K context
  - Qwen3-VL series: 2B, 4B, 8B dense and 30B, 235B MoE vision models
  - Granite-4.0-H-Tiny (7B/1B active) hybrid MoE with Mamba2 layers
  - GPT-OSS-20B and GPT-OSS-120B with harmony response format
  - MiniMax-M2 (230B/10B active) with interleaved thinking

- **Architecture Formats**: Added 8 new architectures to `architecture_formats.json`
  - `glm4v_moe`: GLM-4.6V multimodal MoE with native tool support
  - `mistral3` and `ministral3`: Devstral series architectures
  - `granitemoehybrid`: Granite 4.0 hybrid MoE with Mamba2
  - `gpt_oss`: OpenAI GPT-OSS with harmony format and reasoning levels
  - `qwen3_vl` and `qwen3_vl_moe`: Qwen3-VL dense and MoE architectures
  - `minimax_m2`: MiniMax M2 with `<think>...</think>` format
  - `harmony`: New message format for GPT-OSS models

### Enhanced
- **Vision Model Capabilities**: Comprehensive metadata for all vision models
  - Visual agent capabilities (GUI operation, tool invocation)
  - Visual coding support (Draw.io, HTML/CSS/JS generation)
  - Advanced spatial perception (2D/3D grounding)
  - Enhanced OCR (32 languages for Qwen3-VL, GLM-4.6V)
  - Long video understanding with second-level indexing
  - Architecture updates: Interleaved-MRoPE, DeepStack, Text-Timestamp-Alignment

- **MoE Model Specifications**: Detailed expert configurations
  - Total/active parameter counts
  - Expert counts and activation patterns
  - Quantization methods (FP8, MXFP4)
  - GPU memory requirements

### Technical Details
- All new models include proper aliases, canonical names, and source attribution
- Architecture detection automatically handles new patterns
- Vision capabilities support Glyph compression calculations
- Tool support levels properly configured (native/prompted/none)
- Context limits and output token budgets specified for all models

## [2.6.9] - 2025-12-17

### Fixed
- **Tool Call Parsing (Unescaped Newlines)**: Robust parsing for Qwen-style `<|tool_call|>` blocks when JSON string values contain literal newlines/tabs
  - Escapes control characters **only inside JSON strings** (preserves structural whitespace)
  - Prevents failures for multi-line `write_file` / `execute_python` arguments

### Enhanced
- **Summarizer Chunking Uses Model Budgets**: Long-document chunking now adapts to provider token budgets instead of a conservative fixed threshold, reducing unnecessary multi-call summarizations on large-context models.
- **`edit_file` Supports Unified Diff Mode**: Enables precise multi-line edits via single-file unified diffs; keeps find/replace mode for small edits.

### Technical Details
- **Files Modified**:
  - `abstractcore/tools/parser.py` (string-aware fallback for tool call JSON with unescaped control characters)
  - `abstractcore/tools/common_tools.py` (`edit_file` unified diff mode + whitespace-flexible matching)



## [2.6.8] - 2025-12-17

### Added
- **CompressionMode Enum for Chat History Summarization**: New compression level control for `summarize_chat_history()`
  - `CompressionMode.LIGHT`: Keep most information, only remove redundancy
  - `CompressionMode.STANDARD`: Balanced compression, main points and context (default)
  - `CompressionMode.HEAVY`: Aggressive compression, only critical information

- **New Parameter in `summarize_chat_history()`**: Added `compression_mode` parameter
  - Controls summarization aggressiveness via prompt instructions
  - Maps to appropriate `SummaryLength` for output sizing (LIGHT→DETAILED, STANDARD→STANDARD, HEAVY→BRIEF)
  - Works with existing `preserve_recent` and `focus` parameters

### Technical Details
- **Files Modified**:
  - `abstractcore/processing/basic_summarizer.py` (added CompressionMode enum, COMPRESSION_INSTRUCTIONS dict, modified summarize_chat_history())
  - `abstractcore/processing/__init__.py` (exported CompressionMode)
  - `abstractcore/utils/version.py` (version bump to 2.6.8)

### Usage Example
```python
from abstractcore.processing import BasicSummarizer, CompressionMode

summarizer = BasicSummarizer(llm)

# Light compression - preserve most details
result = summarizer.summarize_chat_history(
    messages=conversation,
    preserve_recent=6,
    compression_mode=CompressionMode.LIGHT
)

# Heavy compression - only critical info
result = summarizer.summarize_chat_history(
    messages=conversation,
    compression_mode=CompressionMode.HEAVY,
    focus="key decisions"
)
```

### Notes
- Backward compatible: `compression_mode` defaults to `STANDARD`, matching previous behavior
- Existing apps (summarizer CLI, BasicSession.compact()) continue to work unchanged
- This feature enables the `/compact` command in AbstractCode
>>>>>>> 05fa14d4

## [2.6.7] - 2025-12-13

### Fixed
- Made PIL/Pillow a required core dependency
  - Providers need media handling, so PIL cannot be optional
  - Fixes import errors when using abstractcore without explicit media installation
  - Modified files: `pyproject.toml`, `abstractcore/media/utils/image_scaler.py`, `abstractcore/utils/vlm_token_calculator.py`

## [2.6.6] - 2025-12-13

### Fixed
- Fixed `NameError: name 'Image' is not defined` when importing tools module without PIL/Pillow installed
  - `image_scaler.py` used PIL types in annotations but imported conditionally, causing NameError instead of ImportError
  - Changed to direct imports with clear error messages
  - Core functionality (`tools`, `create_llm`) now works without PIL installed
  - Modified files: `abstractcore/media/utils/image_scaler.py`, `abstractcore/utils/vlm_token_calculator.py`

- Fixed `compression` installation group to depend on `media` (includes Pillow)

- Added missing installation groups: `all-non-mlx`, `all-providers-non-mlx`, `local-providers-non-mlx`

## [2.6.5] - 2025-12-10

### Added
- **Dynamic Base URL Support for Server Endpoint**: POST parameter for runtime base_url configuration
  - **New Parameter**: `base_url` field in `/v1/chat/completions` request body
  - **Use Case**: Connect to custom OpenAI-compatible endpoints without environment variables
  - **Example**: `{"model": "openai-compatible/model-name", "base_url": "http://localhost:1234/v1", ...}`
  - **Integration**: Works with openai-compatible provider and any provider supporting base_url
  - **Logging**: Custom base URLs logged with 🔗 emoji for easy debugging
  - **Priority**: POST parameter > environment variable > provider default
  - **Zero Breaking Changes**: Optional parameter, existing code unchanged

### Fixed
- **OpenAI-Compatible Provider Model Listing**: Fixed `/v1/models?provider=openai-compatible` endpoint
  - **Root Cause**: Provider validation rejected "default" placeholder model used by registry for model discovery
  - **Solution**: Skip model validation when model == "default" (registry placeholder)
  - **Impact**: `/v1/models` endpoint now correctly lists all 27 models from LMStudio/llama.cpp servers
  - **Verified**: Works with environment variable (`OPENAI_COMPATIBLE_BASE_URL`) configuration
  - **Model Prefix**: All models returned with correct `openai-compatible/` prefix

### Enhanced
- **Provider Registry**: Added openai-compatible to instance-based model listing
  - **Previous**: Attempted static method call, failed with openai-compatible
  - **Fixed**: Added "openai-compatible" to instance-based providers list alongside ollama, lmstudio, anthropic
  - **Benefit**: Proper model discovery with base_url injection from environment variables

### Technical Details
- **Files Modified**:
  - `abstractcore/server/app.py` (added base_url field to ChatCompletionRequest, ~18 lines)
  - `abstractcore/providers/openai_compatible_provider.py` (skip validation for "default" model, ~3 lines)
  - `abstractcore/providers/registry.py` (added openai-compatible to instance providers, 1 line)
  - `abstractcore/utils/version.py` (version bump to 2.6.5)
- **Architecture**: Clean parameter injection pattern, minimal code changes
- **Testing**: Validated with LMStudio server on localhost:1234 (qwen/qwen3-next-80b model)

### Usage Examples
```bash
# POST with dynamic base_url parameter (NEW in v2.6.5)
curl -X POST http://localhost:8080/v1/chat/completions \
  -H "Content-Type: application/json" \
  -d '{
    "model": "openai-compatible/qwen/qwen3-next-80b",
    "messages": [{"role": "user", "content": "Hello"}],
    "base_url": "http://localhost:1234/v1"
  }'

# List models with environment variable (FIXED in v2.6.5)
export OPENAI_COMPATIBLE_BASE_URL="http://localhost:1234/v1"
curl http://localhost:8080/v1/models?provider=openai-compatible
# Returns all 27 models with openai-compatible/ prefix
```

## [2.6.4] - 2025-12-10

### Added
- **vLLM Provider**: Dedicated provider for high-throughput GPU inference on NVIDIA CUDA hardware
  - **Native vLLM Features**: Exposes guided decoding, Multi-LoRA, and beam search capabilities
  - **Guided Decoding**: `guided_regex`, `guided_json`, `guided_grammar` parameters for 100% syntax-safe code generation
  - **Multi-LoRA Support**: `load_adapter()`, `unload_adapter()`, `list_adapters()` for dynamic adapter management
  - **Beam Search**: `best_of`, `use_beam_search` parameters for higher accuracy on complex tasks
  - **Full Async Support**: Native async implementation with lazy-loaded httpx.AsyncClient
  - **OpenAI-Compatible**: Uses `/v1/chat/completions` endpoint while exposing vLLM extensions via `extra_body`
  - **Shared Cache**: Automatically shares HuggingFace cache with HF/MLX providers via `HF_HOME`
  - **Environment Variables**: `VLLM_BASE_URL` (default: `http://localhost:8000/v1`), `VLLM_API_KEY` (optional)
  - **Default Model**: `Qwen/Qwen3-Coder-30B-A3B-Instruct` (or use Qwen2.5-Coder-7B-Instruct for testing)
  - **Registry Integration**: Listed in `get_all_providers_status()` alongside other 6 providers
  - **Implementation**: 823 lines of provider code, 371 lines of tests, comprehensive GPU testing guide
  - **Use Cases**: Production GPU deployments, multi-GPU tensor parallelism, specialized AI agents with LoRA adapters

- **OpenAI-Compatible Generic Provider**: Universal provider for any OpenAI-compatible API endpoint
  - **Maximum Compatibility**: Works with llama.cpp, text-generation-webui, LocalAI, FastChat, Aphrodite, SGLang, proxies
  - **Optional Authentication**: API key support (optional, many local servers don't require it)
  - **Feature Parity**: Chat completions, streaming, async, embeddings, structured output, prompted tools
  - **Environment Variables**: `OPENAI_COMPATIBLE_BASE_URL` (default: `http://localhost:8080/v1`), `OPENAI_COMPATIBLE_API_KEY` (optional)
  - **Default Model**: `"default"` (server-dependent)
  - **8 Providers Total**: Completes provider ecosystem alongside OpenAI, Anthropic, Ollama, LMStudio, MLX, HuggingFace, vLLM
  - **Implementation**: 764 lines of provider code, 328 lines of tests
  - **Architecture**: Inherits from BaseProvider, uses httpx for HTTP communication
  - **Use Cases**: llama.cpp local servers, text-generation-webui deployments, OpenAI-compatible proxies, custom endpoints
  - **Future Enhancement**: Planned refactoring to create base class for vLLM/LMStudio to reduce code duplication (see `docs/backlog/`)

### Documentation
- **Hardware Requirements**: Updated README.md and docs/prerequisites.md with hardware compatibility warnings
  - Added "Hardware" column to provider table (MLX: Apple Silicon only, vLLM: NVIDIA CUDA only)
  - Clear installation guidance per hardware platform
- **Multi-GPU Setup**: Complete guide for tensor parallelism on 4x NVIDIA L4 GPUs
  - Startup commands for single GPU, multi-GPU, production with LoRA
  - Key parameters documentation (`--tensor-parallel-size`, `--gpu-memory-utilization`, `--max-num-seqs`)
  - OOM troubleshooting based on real deployment experience
- **Testing Infrastructure**: GPU test scripts for quick verification and comprehensive integration testing
  - `test-repl-gpu.py`: Interactive REPL for direct vLLM provider testing
  - `test-gpu.py`: Full stack test with AbstractCore server + curl examples
  - FastDoc UI available at `http://localhost:8080/docs` when server running

### Deployment Experience
- Validated on **4x NVIDIA L4 GPUs** (23GB VRAM each, Scaleway Paris)
- Successfully resolved multi-GPU tensor parallelism requirements
- Fixed sampler warm-up OOM by reducing `--max-num-seqs` from 256 to 128
- Documented Triton kernel compilation issues with MoE models (recommend 7B models for reliability)

### Technical Details
- **Files Created**:
  - `abstractcore/providers/vllm_provider.py` (823 lines)
  - `abstractcore/providers/openai_compatible_provider.py` (764 lines)
  - `tests/providers/test_vllm_provider.py` (371 lines)
  - `tests/providers/test_openai_compatible_provider.py` (328 lines)
- **Files Modified**:
  - `abstractcore/providers/registry.py` (added 2 provider registrations)
  - `abstractcore/providers/__init__.py` (exported 2 new providers)
  - `README.md` (hardware requirements)
  - `docs/prerequisites.md` (multi-GPU setup guide)
- **Architecture**: Both providers inherit from BaseProvider (not OpenAIProvider) for clean httpx implementation
- **Pattern**: vLLM uses `extra_body` for vLLM-specific params; OpenAI-compatible is pure OpenAI-compatible
- **Branch**: `vllm-provider` (pending merge to main)

## [2.6.3] - 2025-12-10

### Changed
- **More Stringent Assessment Scoring**: BasicJudge now applies rigorous, context-aware scoring to prevent grade inflation (2025-12-10)
  - **Anti-Grade-Inflation**: Explicit guidance to avoid defaulting to high scores (3-4) for adequate work
  - **Context-Aware Criteria**: Scores criteria based on task type (e.g., innovation=1-2 for routine calculations, not 3)
  - **Task-Appropriate Expectations**: Different rubrics for routine tasks vs creative work vs complex problem-solving
  - **New Evaluation Step**: "Assess if each criterion meaningfully applies to this task (if not, score 1-2)"
  - **Impact**: More accurate and fair assessments that distinguish between routine competence and genuine excellence
  - **Example**: Basic arithmetic now correctly scores innovation=1-2 (routine formula), not 3 (adequate innovation)
  - **Zero Breaking Changes**: Assessment API unchanged, only internal scoring logic improved

### Added
- **Complete Score Visibility**: `session.generate_assessment()` now returns all predefined criterion scores in structured format
  - **New Field**: `scores` dict containing clarity, simplicity, actionability, soundness, innovation, effectiveness, relevance, completeness, coherence
  - **Before**: Only overall_score, custom_scores, and text feedback visible
  - **After**: Full transparency with individual scores for both predefined and custom criteria
  - **Impact**: Users can now see exactly how each criterion was scored, not just overall and custom scores
  - **Backward Compatible**: New `scores` field added to assessment result without breaking existing code

### Technical Details
- **Files Modified**: `abstractcore/processing/basic_judge.py` (scoring principles), `abstractcore/core/session.py` (score extraction)
- **Prompt Enhancement**: Added "SCORING PRINCIPLES - CRITICAL" section with 6 explicit guidelines
- **Implementation**: ~15 lines added to scoring rubric, ~10 lines to session assessment storage

## [2.6.2] - 2025-12-01

### Added
- **Programmatic Provider Configuration**: Runtime configuration API for provider settings without environment variables (2025-12-01)
  - **Simple API**: `configure_provider()`, `get_provider_config()`, `clear_provider_config()` functions
  - **Runtime Configuration**: Set provider base URLs and other settings programmatically
  - **Automatic Application**: All future `create_llm()` calls automatically use configured settings
  - **Provider Discovery**: `get_all_providers_with_models()` automatically uses runtime configuration
  - **Use Cases**:
    - Web UI settings pages: Configure providers through user interfaces
    - Docker startup scripts: Read from custom env vars and configure programmatically
    - Integration testing: Set mock server URLs without environment variables
    - Multi-tenant deployments: Configure different base URLs per tenant
  - **Priority System**: Constructor parameter > Runtime configuration > Environment variable > Default value
  - **Implementation**: ~65 lines across 3 files (config/manager.py, config/__init__.py, providers/registry.py)
  - **Testing**: 9/9 tests passing with real implementations (no mocking)
  - **Zero Breaking Changes**: Optional runtime configuration, all existing code works unchanged
  - **Feature Request**: Extension of Digital Article team's base URL configuration request

### Documentation
- **README.md**: Added Programmatic Configuration section with use cases and priority system
- **llms.txt**: Added feature line for v2.6.2
- **llms-full.txt**: Added comprehensive section with Web UI, Docker, testing, and multi-tenant examples
- **FEATURE_REQUEST_RESPONSE_ENV_VARS.md**: Updated with programmatic API examples

### Technical Details
- **Architecture**: Runtime-only (in-memory), not persisted to config JSON file
- **Injection Point**: `ProviderRegistry.create_provider_instance()` merges runtime config into kwargs
- **Pattern**: `merged_kwargs = {**runtime_config, **kwargs}` ensures user kwargs take precedence
- **Backward Compatibility**: All 6 providers work automatically via registry injection
- **Test Coverage**: Unit tests for config methods, provider creation, precedence, and registry integration

## [2.6.1] - 2025-12-01

### Added
- **Environment Variable Support for Provider Base URLs**: Ollama and LMStudio providers now respect environment variables for custom base URLs (2025-12-01)
  - **Ollama Provider**: Supports `OLLAMA_BASE_URL` and `OLLAMA_HOST` environment variables
  - **LMStudio Provider**: Supports `LMSTUDIO_BASE_URL` environment variable
  - **Provider Discovery**: `get_all_providers_with_models()` automatically respects environment variables when checking provider availability
  - **Use Cases**:
    - Remote Ollama servers (e.g., GPU server on `http://192.168.1.100:11434`)
    - Docker/Kubernetes deployments with custom networking
    - Non-standard ports for multi-instance deployments (e.g., `:11435`, `:1235`)
    - Accurate provider availability detection in distributed environments
  - **Priority System**: Programmatic `base_url` parameter > Environment variable > Default value
  - **Implementation**: ~30 lines across 2 providers, follows existing OpenAI/Anthropic pattern
  - **Testing**: 12/12 tests passing with real implementations (no mocking)
  - **Zero Breaking Changes**: Optional environment variables, defaults unchanged, fully backward compatible
  - **Feature Request**: Submitted by Digital Article team for computational notebook deployment

### Documentation
- **README.md**: Added Environment Variables section with examples for all providers
- **llms.txt**: Added feature line for v2.6.1
- **llms-full.txt**: Added comprehensive Environment Variables section with use cases and code examples

### Technical Details
- **Architecture**: Consistent with OpenAI/Anthropic providers (implemented in v2.6.0)
- **Pattern**: `base_url or os.getenv("PROVIDER_BASE_URL") or default_value`
- **Providers Updated**: `ollama_provider.py`, `lmstudio_provider.py`
- **Test Coverage**: Unit tests for env var reading, precedence, defaults, and integration with provider registry

## [2.6.0] - 2025-12-01

### Added
- **Model Download API**: Provider-agnostic async model download with progress reporting (2025-12-01)
  - **Top-Level Function**: `from abstractcore import download_model` - simple, discoverable API
  - **Async Progress Reporting**: Real-time status updates via async generator pattern
  - **Provider Support**:
    - ✅ **Ollama**: Full progress with percent and bytes via `/api/pull` streaming NDJSON
    - ✅ **HuggingFace**: Start/complete messages via `huggingface_hub.snapshot_download`
    - ✅ **MLX**: Same as HuggingFace (uses HF Hub internally)
  - **Progress Information**: `DownloadProgress` dataclass with status, message, percent, downloaded_bytes, total_bytes
  - **Error Handling**: Clear error messages for connection failures, missing models, and gated repositories
  - **Use Cases**: Docker deployments, automated setup, web UIs with SSE streaming, batch downloads
  - **Implementation**: ~240 lines in `abstractcore/download.py`, 11/11 tests passing with real implementations
  - **Zero Breaking Changes**: New functionality only, fully backward compatible
  - **Completed Backlog**: [docs/backlog/completed/010-model-download-api.md](docs/backlog/completed/010-model-download-api.md)

- **Custom Base URL Support**: Configure custom API endpoints for OpenAI and Anthropic providers (2025-12-01)
  - **OpenAI Provider**: `base_url` parameter + `OPENAI_BASE_URL` environment variable
  - **Anthropic Provider**: `base_url` parameter + `ANTHROPIC_BASE_URL` environment variable
  - **Use Cases**:
    - OpenAI-compatible proxies (Portkey, etc.) for observability, caching, cost management
    - Local OpenAI-compatible servers
    - Enterprise gateways for security and compliance
    - Custom endpoints for testing and development
  - **Configuration Methods**: Programmatic parameter (recommended) or environment variables
  - **Implementation**: ~30 lines across 2 providers, follows Ollama/LMStudio pattern
  - **Testing**: 8/10 tests passing, 2 appropriately skipped (OpenAI model validation with test keys)
  - **Zero Breaking Changes**: Optional parameter with None default, fully backward compatible
  - **Note**: Azure OpenAI NOT supported (requires AzureOpenAI SDK class)
  - **Completed Backlog**: [docs/backlog/completed/009-base-url-openai-anthropic.md](docs/backlog/completed/009-base-url-openai-anthropic.md)

- **Production-Ready Native Async Support**: Complete async/await implementation with validated 6-7.5x performance improvement (2025-11-30)
  - **Native Async Providers**: Ollama, LMStudio, OpenAI, Anthropic now use native async clients (httpx.AsyncClient, AsyncOpenAI, AsyncAnthropic)
  - **Performance Validated**:
    - Ollama: 7.5x faster for concurrent requests
    - LMStudio: 6.5x faster for concurrent requests
    - OpenAI: 6.0x faster for concurrent requests
    - Anthropic: 7.4x faster for concurrent requests
  - **Fallback Providers**: MLX and HuggingFace use `asyncio.to_thread()` (industry standard for non-async libraries)
  - **Implementation Time**: 15-16 hours (vs 80-120 hours originally planned) - simplified approach
  - **Code Changes**: ~529 lines across 4 provider files (Ollama, LMStudio native implementations)
  - **Zero Breaking Changes**: All sync APIs unchanged, async purely additive
  - **Testing**: Comprehensive validation with real models (no mocking), 100% success rate

- **Structured Logging Standardization**: Completed migration of 14 core modules to structured logging (2025-12-01)
  - **100% Migration Rate**: 14/14 target files successfully migrated to `get_logger()` from `abstractcore.utils.structured_logging`
  - **Modules Migrated**: tools/ (6 files), architectures/, core/, embeddings/, media/, providers/, utils/
  - **Simplified Approach**: 2 hours implementation (vs 6-12 hours originally planned) - 5-6x more efficient
  - **SOTA Compliance**: Follows PEP 282, Django, FastAPI, and cloud-native patterns
  - **Zero Breaking Changes**: Fully backward compatible, all tests passing
  - **Benefits**: Consistent structured logs, JSON output support, cloud-native ready, improved observability
  - **Completed Backlog**: [docs/backlog/completed/004-structured-logging.md](docs/backlog/completed/004-structured-logging.md)

### Enhanced
- **Async Documentation**:
  - Updated README.md with performance data and provider-specific details
  - Educational [async CLI demo](examples/async_cli_demo.py) with 8 core async/await patterns
  - Created comprehensive async guide in docs/async-guide.md
  - Backlog documents: `async-mlx-hf.md` (investigation), `batching.md` (future enhancement)

- **Observability**: Consistent structured logging across all critical infrastructure
  - Module-level loggers using `get_logger(__name__)` pattern
  - Structured fields support for machine-readable logs (ELK/Datadog/Splunk)
  - Cloud-native JSON output ready
  - No file dependencies (stdout/stderr only)

### Technical Details
- **Architecture**:
  - `BaseProvider._agenerate_internal()` as extension point for native async
  - Lazy-loaded async clients (zero overhead for sync-only users)
  - Proper async cleanup in `unload()` methods
  - Pattern follows SOTA from LangChain, LiteLLM, Pydantic-AI
- **Why MLX/HF use fallback**: Libraries don't expose async APIs, direct function calls (no HTTP layer)
- **SOTA Validation**: Research confirmed approach matches industry best practices

### Performance
- **Average Speedup**: ~7x faster for concurrent requests across all providers
- **Real Concurrency**: True async I/O overlap for network providers (HTTP client/server architecture)
- **Fallback Efficiency**: MLX/HF keep event loop responsive for mixing with async I/O operations

### Documentation
- [Async/Await Support](README.md#asyncawait-support) - Updated with performance data
- [Async Guide](docs/async-guide.md) - Comprehensive examples and patterns
- [Async CLI Demo](examples/async_cli_demo.py) - Educational reference for learning
- [Completed Backlog](docs/backlog/completed/002-async-await-support.md) - Implementation report

## [2.5.4] - 2025-11-27

### Added
- **Async/Await Support**: Native async API for concurrent LLM requests with 3-10x performance improvement
  - **`agenerate()` Method**: Async version of `generate()` works with all 6 providers (OpenAI, Anthropic, Ollama, LMStudio, MLX, HuggingFace)
  - **Concurrent Execution**: Use `asyncio.gather()` for parallel requests with proven 3.52x speedup on real workloads
  - **Async Streaming**: Full streaming support with `AsyncIterator` for real-time token generation
  - **Session Async**: `BasicSession.agenerate()` maintains conversation history in async workflows
  - **Zero Breaking Changes**: All sync APIs continue to work unchanged - async is purely additive
  - **FastAPI Compatible**: Works seamlessly with async web frameworks and non-blocking applications
  - **Real Concurrency Verified**: Benchmark tests confirm true async concurrency, not fake async wrappers
  - **Implementation**: ~90 lines in 2 files using `asyncio.to_thread()` for thread-pool async execution
  - **Files Modified**: `abstractcore/providers/base.py`, `abstractcore/core/session.py`
  - **Tests**: Comprehensive test suite with real provider implementations (no mocking) in `tests/async/`

- **Cross-Platform Installation Options**: New installation extras for Linux/Windows users
  - `abstractcore[all-non-mlx]` - Complete installation without MLX (for Linux/Windows)
  - `abstractcore[all-providers-non-mlx]` - All providers except MLX
  - `abstractcore[local-providers-non-mlx]` - Ollama and LMStudio without MLX
  - Fixes installation failures when trying to install MLX on non-macOS systems
  - Comprehensive installation guide: `docs/installation-guide.md`
  - Updated README with platform-specific installation instructions

### Enhanced
- **Async Documentation**: Comprehensive documentation updates across all guides
  - **README.md**: Added async to Key Features and dedicated Async/Await section with examples
  - **docs/getting-started.md**: New Section 6 covering async patterns and use cases
  - **docs/api-reference.md**: Complete API documentation for `agenerate()` methods
  - **docs/README.md**: Added async to Essential Guides navigation
  - **llms.txt**: Added async code examples and capabilities for AI consumption
  - **llms-full.txt**: Comprehensive async section with 4 subsections (basic, streaming, session, multi-provider)

### Fixed
- **Platform Compatibility**: `pip install abstractcore[all]` no longer fails on Linux/Windows
  - Previously, `abstractcore[all]` would fail on non-macOS systems due to MLX dependencies
  - Users should now use `abstractcore[all-non-mlx]` on Linux/Windows for complete installation

### Technical
- **Async Implementation Details**:
  - Uses `asyncio.to_thread()` to run sync methods in thread pool without blocking event loop
  - Proper `AsyncIterator` protocol for streaming responses
  - Works with all existing provider implementations automatically via `BaseProvider`
  - Full parameter passthrough for all generation options
  - Tested with real LLM calls across all providers

### Performance
- **Verified Speedup**: Benchmark testing shows 3.52x improvement for concurrent requests
  - Sequential: 0.93s for 3 requests
  - Concurrent: 0.26s for 3 requests with `asyncio.gather()`
  - Real async concurrency confirmed (not fake async wrappers)

### Use Cases
- Batch document processing
- Multi-provider consensus/comparison
- Non-blocking web applications (FastAPI, async frameworks)
- Parallel data extraction tasks
- High-throughput API endpoints

## [2.5.3] - 2025-11-10

### Added
- Added programmatic interaction tracing to capture complete LLM interaction history, enabling debugging, compliance, and performance analysis.
- Introduced provider-level and session-level tracing with customizable metadata and automatic trace collection.
- Implemented trace retrieval and export utilities for JSONL, JSON, and Markdown formats.
- Enhanced documentation and examples for interaction tracing usage and benefits.
- Comprehensive test coverage added for tracing functionality, ensuring reliability and correctness.

- **MiniMax M2 Model Support**: Added comprehensive detection for MiniMax M2 Mixture-of-Experts model
  - **Model Specs**: 230B total parameters with 10B active (MoE architecture)
  - **Capabilities**: Native tool calling, structured outputs, interleaved thinking with `<think>` tags
  - **Context Window**: 204K tokens (industry-leading), optimized for coding and agentic workflows
  - **Variant Detection**: Supports all distribution formats:
    - `minimax-m2` (canonical name)
    - `MiniMaxAI/MiniMax-M2` (HuggingFace official)
    - `mlx-community/minimax-m2` (MLX quantized)
    - `unsloth/MiniMax-M2-GGUF` (GGUF format)
  - **Case-Insensitive**: All variants detected regardless of case (e.g., `MiniMax-M2`, `MINIMAX-m2`)
  - **Source**: Official MiniMax documentation (minimax-m2.org, HuggingFace, GitHub)
  - **License**: Apache-2.0 with no commercial restrictions
  - **Note**: Added single entry in `model_capabilities.json` with comprehensive aliases for automatic detection across all distribution formats

- **[EXPERIMENTAL] Glyph Visual-Text Compression**: Renders long text as optimized images for VLM processing
  - ⚠️ **Vision Model Requirement**: ONLY works with vision-capable models (gpt-4o, claude-3-5-sonnet, llama3.2-vision, etc.)
  - ⚠️ **Error Handling**: `glyph_compression="always"` raises `UnsupportedFeatureError` if model lacks vision support
  - ⚠️ **Auto Mode**: `glyph_compression="auto"` (default) logs warning and falls back to text processing for non-vision models
  - PIL-based text rendering with custom font support and proper DPI scaling
  - Markdown-like formatting with hierarchical headers, bold/italic text, and smart newline handling
  - Multi-column layout support with configurable spacing and margins
  - Special OCRB font family support with separate regular/italic variants and stroke-based bold effect
  - Font customization via `--font` (by name) and `--font-path` (by file) parameters
  - Research-based VLM token calculator with provider-specific formulas
  - Thread-safe caching system in `~/.abstractcore/glyph_cache/`
  - Optional dependencies: `pip install abstractcore[compression]` (removed ReportLab dependency)
  - Vision capability validation in `AutoMediaHandler._should_apply_compression()`

### Enhanced
- **Model Capability Filtering**: Clean, type-safe system for filtering models by input/output capabilities
  - **Input Capabilities**: Filter by what models can analyze (TEXT, IMAGE, AUDIO, VIDEO)
  - **Output Capabilities**: Filter by what models generate (TEXT, EMBEDDINGS)
  - **Python API**: `list_available_models(input_capabilities=[...], output_capabilities=[...])`
  - **HTTP API**: `/v1/models?input_type=image&output_type=text`
  - **All Providers**: Works consistently across OpenAI, Anthropic, Ollama, LMStudio, MLX, HuggingFace

- **Text File Support**: Media module now supports 90+ text-based file extensions with intelligent content detection
  - **Expanded Mappings**: Added support for programming languages (.py, .js, .r, .R, .rs, .go, .jl, etc.), notebooks (.ipynb, .rmd), config files (.yaml, .toml, .ini), web files (.css, .vue, .svelte), build scripts (.sh, .dockerfile), and more
  - **Smart Detection**: Unknown extensions are analyzed via content sampling (UTF-8, Latin-1, etc.) to automatically detect text files
  - **Programmatic Access**: New `get_all_supported_extensions()` and `get_supported_extensions_by_type()` functions for querying supported formats
  - **CLI Enhancement**: `@filepath` syntax now works with ANY text-based file (R scripts, Jupyter notebooks, SQL files, etc.)
  - **Fallback Processing**: TextProcessor handles all text files via plain text fallback, ensuring universal support
- **Model Capabilities**: Added 50+ VLM models (Mistral Small 3.1/3.2, LLaMA 4, Qwen3-VL, Granite Vision)
- **Detection System**: All model queries go through `detection.py` with structured logging
- **Token Calculation**: Accurate image tokenization using model-specific parameters
- **Offline-First Architecture**: AbstractCore now enforces offline-first operation by default
  - Added centralized offline configuration in `config/manager.py` 
  - HuggingFace provider loads models directly from local cache when offline
  - Environment variables (`TRANSFORMERS_OFFLINE`, `HF_HUB_OFFLINE`) set automatically
  - Uses centralized cache directory configuration
  - Designed primarily for open source LLMs with full offline capability
- **HuggingFace Provider**: Added vision model support for GLM4V architecture (Glyph, GLM-4.1V)
  - Upgraded transformers requirement to >=4.57.1 for GLM4V architecture support
  - Added `_is_vision_model()` detection for AutoModelForImageTextToText models
  - Added `_load_vision_model()` and `_generate_vision_model()` methods
  - Proper multimodal message handling with AutoProcessor
  - Suppressed progress bars and processor warnings during model loading
- **Vision Compression**: Enhanced test script with exact token counting from API responses
  - Added `--detail` parameter for Qwen3-VL token optimization (`low`, `high`, `auto`, `custom`)
  - Added `--target-tokens` parameter for precise token control per image
  - Improved compression ratio calculation using actual vs estimated tokens
  - Added model-specific context window validation and warnings
- **Media Handler Architecture**: Clarified OpenAI vs Local handler usage patterns
  - LMStudio uses OpenAIMediaHandler for vision models (API compatibility)
  - Ollama uses LocalMediaHandler with custom image array format
  - Added comprehensive architecture documentation and diagrams

### Fixed
- **Cache Creation**: Automatic directory creation with proper error handling
- **Dependency Validation**: Structured logging for missing libraries  
- **Compression Pipeline**: Fixed parameter passing and quality threshold bypass
- **GLM4V Architecture**: Fixed `KeyError: 'glm4v'` when loading Glyph and GLM-4.1V models
- **Text Formatting Performance**: Fixed infinite loop in inline formatting parser for large files
- **Text Pagination**: Implemented proper multi-image splitting for long texts
- **Literal Newline Handling**: Fixed `\\n` sequences not being converted to actual newlines
- **Token Estimation**: Added model-specific visual token calculations and context overflow protection
- **Media Path Logging**: Fixed media output paths not showing in INFO logs
- **Qwen3-VL Context Management**: Auto-adjusts detail level to prevent memory allocation errors
- **LMStudio GLM-4.1V Compatibility**: Documented LMStudio's internal vision config limitations
- **HuggingFace GLM4V Support**: Added proper error handling for transformers version requirements
- Requires vision-capable models (llama3.2-vision, qwen2.5vl, gpt-4o, claude-3-5-sonnet, zai-org/Glyph)
- System dependency on poppler-utils may require manual installation on some systems
- Quality assessment heuristics may be overly conservative for some document types

## [2.5.2] - 2025-10-26

### Added
- **Native Structured Output Support for HuggingFace GGUF Models**: HuggingFace provider now supports server-side schema enforcement for GGUF models via llama-cpp-python's `response_format` parameter
  - GGUF models loaded through HuggingFace provider automatically get native structured output support
  - Uses the same OpenAI-compatible `response_format` parameter as LMStudio
  - Server-side schema enforcement validates output against the provided schema
  - Transformers models continue to use prompted approach as fallback
  - Provider registry updated to advertise structured output capability
- **Native Structured Output via Outlines for HuggingFace Transformers**: HuggingFace Transformers models now support native structured output via optional Outlines integration
  - Constrained decoding ensures 100% schema compliance without validation retries
  - Optional dependency - only installed with `pip install abstractcore[huggingface]`
  - Automatic detection and activation when Outlines is available
  - Graceful fallback to prompted approach if Outlines not installed
  - Works with any transformers-compatible model
  - Server-side logit filtering guarantees valid token selection
- **Native Structured Output via Outlines for MLX**: MLX models now support native structured output via optional Outlines integration
  - Constrained decoding on Apple Silicon with 100% schema compliance
  - Optional dependency - only installed with `pip install abstractcore[mlx]`
  - Automatic detection and activation when Outlines is available
  - Graceful fallback to prompted approach if Outlines not installed
  - Optimized for Apple M-series processors
  - Zero validation retries required

### Changed
- **StructuredOutputHandler**: Enhanced provider detection to identify HuggingFace GGUF models, Transformers with Outlines, and MLX with Outlines as having native support
  - Checks for `model_type == "gguf"` to determine GGUF native support
  - Checks for `model_type == "transformers"` with Outlines availability for Transformers native support
  - Checks for Outlines availability for MLX native support
  - GGUF models benefit from llama-cpp-python's constrained sampling
  - Transformers and MLX models benefit from Outlines constrained decoding when available
  - Automatic fallback to prompted strategy if Outlines not installed
- **Structured Output Control**: Added `structured_output_method` parameter to HuggingFace and MLX providers for explicit control
  - `"auto"` (default): Use Outlines if available, fallback to prompted
  - `"native_outlines"`: Force Outlines usage (error if unavailable)
  - `"prompted"`: Always use prompted fallback (recommended - fastest, 100% success)
  - Allows users to optimize for performance vs theoretical guarantees
- **Model Capabilities**: Verified and documented native structured output support for Ollama and LMStudio providers
  - Ollama: Confirmed correct implementation using `format` parameter with full JSON schema
  - LMStudio: Documented existing OpenAI-compatible `response_format` implementation
  - Both providers leverage server-side schema enforcement for schema compliance
- **Dependencies**: Added Outlines as optional dependency for HuggingFace and MLX providers
  - `pip install abstractcore[huggingface]` now includes Outlines for native structured output
  - `pip install abstractcore[mlx]` now includes Outlines for native structured output
  - Base installation remains lightweight - Outlines only installed when needed

### Fixed
- **HuggingFace Provider**: Added missing `response_model` parameter propagation through internal generation methods
  - Fixed `_generate_internal()` to pass `response_model` to both GGUF and transformers backends
  - Both `_generate_gguf()` and `_generate_transformers()` now accept and handle `response_model` parameter
- **Provider Registry**: Added `"structured_output"` to supported features for Ollama, LMStudio, HuggingFace, and MLX providers
  - Ensures accurate capability reporting for structured output functionality

### Performance Notes

**Surprising Findings from Comprehensive Testing** (October 26, 2025):

Extensive testing on Apple Silicon M4 Max revealed unexpected performance characteristics:

**MLX Provider** (mlx-community/Qwen3-Coder-30B-A3B-Instruct-4bit):
- **Prompted fallback**: 745-4,193ms, 100% success rate
- **Outlines native**: 2,031-9,840ms, 100% success rate
- **Overhead**: 173-409% slower with Outlines constrained generation
- **Conclusion**: Both approaches achieve 100% schema compliance, but prompted is 2-5x faster

**Key Insight**: The prompted approach (client-side validation) achieves identical 100% success rate at significantly better performance than Outlines' server-side constrained generation. This is contrary to typical expectations where server-side constraints should be more reliable.

**Recommendation**:
- Default to `structured_output_method="prompted"` for best performance with proven reliability
- Use `structured_output_method="native_outlines"` only when theoretical guarantees are required despite performance cost
- The `"auto"` setting uses Outlines if installed, which may impact performance without improving reliability

This finding suggests that for these specific models and use cases, the overhead of constrained decoding outweighs its benefits when client-side validation already achieves 100% success.

## [2.5.1] - 2025-10-24

### Added
- New `intent` CLI application for analyzing conversation intents and detecting deception patterns
- `/intent` command in interactive CLI to analyze participant motivations in real-time conversations
- Support for multi-participant conversation analysis with focus on specific participants
- **Native Structured Output Support**: LMStudio provider now supports server-side schema enforcement via OpenAI-compatible `response_format` parameter
  - Structured outputs are now guaranteed to match the provided schema without retry logic
  - Works seamlessly with Pydantic models through the existing `response_model` parameter
  - Provider registry updated to advertise structured output capability

### Changed
- Renamed "Internal CLI" to "AbstractCore CLI" throughout documentation
- File renamed: `docs/internal-cli.md` → `docs/acore-cli.md`
- **Model Capabilities**: Updated 50+ Ollama-compatible models to report native structured output support (Llama, Qwen, Gemma, Mistral, Phi families)
  - This reflects the actual server-side schema enforcement capabilities these models have when used with Ollama
- **Provider Registry**: Added `"structured_output"` to supported features for both Ollama and LMStudio providers

### Fixed
- Updated all documentation cross-references to use new CLI naming
- **Ollama Provider**: Improved documentation of native structured output implementation (was already correct, now better documented)
- **StructuredOutputHandler**: Enhanced provider detection logic to correctly identify Ollama and LMStudio as having native support regardless of configuration

## [2.4.9] - 2025-10-21

### Fixed
- **Configuration System**: Fixed missing configuration module that caused `'NoneType' object is not callable` error
  - Renamed `abstractcore/cli` to `abstractcore/config` to match expected import path
  - Added complete configuration manager implementation with vision, embeddings, and app defaults
  - Fixed `abstractcore --set-vision-provider` and all other configuration commands

## [2.4.7] - 2025-10-21

### Fixed
- **Tools Dependencies**: Added missing `requests` dependency to core requirements and created `tools` optional extra for enhanced functionality

### Added

#### Consistent Token Terminology
- **Unified Token Naming**: Standardized token terminology across AbstractCore to match input parameter naming
  - `GeneratedResponse` now provides `input_tokens`, `output_tokens`, `total_tokens` properties
  - Maintains backward compatibility with legacy `prompt_tokens` and `completion_tokens` keys
  - All providers now use consistent terminology in usage dictionaries
  - Token counts sourced from: Provider APIs (OpenAI, Anthropic, LMStudio) or AbstractCore's `token_utils.py` (MLX, HuggingFace)

#### Token Count Source Transparency
- **Provider-Specific Token Handling**: Clear documentation of token count sources
  - **From Provider APIs**: OpenAI, Anthropic, LMStudio (native API token counts)
  - **From AbstractCore**: MLX, HuggingFace providers (calculated using `token_utils.py`)
  - **Mixed Sources**: Ollama (combination of provider and calculated tokens)
- **Consistent Interface**: All providers normalized through unified `GeneratedResponse.usage` structure

#### Generation Time Tracking
- **Universal Timing**: Added `gen_time` property to `GeneratedResponse` across all providers (in milliseconds)
  - **Precise Measurement**: Tracks actual API call duration for network-based providers (OpenAI, Anthropic, LMStudio, Ollama)
  - **Local Processing Time**: Measures inference time for local providers (MLX, HuggingFace)
  - **Simulated Timing**: Local providers include realistic timing simulation
  - **Precision**: Rounded to 1 decimal place for clean, readable output
- **Performance Insights**: Enables performance monitoring, optimization, and comparative analysis across providers
- **Summary Integration**: Generation time automatically included in `response.get_summary()` output

## [2.4.6] - 2025-10-21

### Added

#### Enhanced fetch_url Tool Performance
- **Optimized HTML Parsing**: Added lxml parser support for 2-3x faster HTML processing (with html.parser fallback)
- **Session-Based Connection Reuse**: Improved network performance through connection pooling
- **Enhanced Encoding Detection**: Multiple encoding fallback strategies for better text decoding reliability
- **Improved Content Extraction**: Better main content detection, removes navigation/footer/sidebar elements
- **Smart Download Chunking**: Optimized chunk sizes based on content type (32KB for binary, 16KB for text)
- **Better JSON Formatting**: Smart truncation at logical boundaries for improved readability

#### Universal SEED and Temperature Control
- **Unified Parameter Support**: Added comprehensive `seed` and `temperature` parameter support across all 6 providers
  - **Provider-Level**: All providers now accept `seed` and `temperature` parameters in constructor and generate() calls
  - **Session-Level**: BasicSession now supports persistent `temperature` and `seed` parameters across conversation
  - **Parameter Inheritance**: Session parameters are used as defaults, can be overridden per generate() call
  - **Consistent Interface**: Same API works across OpenAI, Anthropic, HuggingFace, Ollama, LMStudio, and MLX providers

#### Provider-Specific SEED Implementation
- **OpenAI**: Native `seed` parameter support for deterministic outputs (except reasoning models like o1)
- **Anthropic**: Graceful fallback with debug logging (Claude API doesn't support seed natively)
- **HuggingFace**: Full seed support for both transformers (`torch.manual_seed()`) and GGUF models (`llama-cpp-python`)
- **Ollama**: Native `seed` parameter support via options
- **LMStudio**: OpenAI-compatible `seed` parameter support
- **MLX**: Graceful fallback with debug logging (MLX-LM has limited seed support)

#### Enhanced Temperature Control
- **Consistent Handling**: Improved temperature parameter consistency across all providers
- **Session Persistence**: Temperature can be set at session level and persists across generate() calls
- **Provider Defaults**: Each provider maintains its own default temperature (0.7) when not specified

### Enhanced

#### Architectural Improvements (Post-Implementation Review)
- **Interface-Level Parameter Declaration**: Moved `temperature` and `seed` to `AbstractCoreInterface` for consistent contract
- **Eliminated Code Duplication**: Removed redundant parameter initialization from all 6 providers (DRY principle)
- **Centralized Parameter Logic**: Added `_extract_generation_params()` helper method for consistent parameter extraction
- **Cleaner Provider Code**: Providers now focus only on their specific configuration, inheriting common parameters
- **Robust Fallback Hierarchy**: kwargs → instance variables → interface defaults with elegant one-liner implementation

#### Session Management
- **Parameter Persistence**: Session-level temperature and seed are maintained across conversation
- **Flexible Override**: Per-call parameters override session defaults without changing session state
- **Enhanced Documentation**: Updated session docstrings with parameter descriptions

### Technical Details

#### Implementation Strategy & Architecture Review
- **Non-Breaking**: All changes are backward compatible - existing code continues to work
- **Provider-Agnostic**: Same seed/temperature API works regardless of underlying provider capabilities
- **Graceful Degradation**: Providers that don't support seed log debug messages instead of failing
- **Clean Architecture**: Leveraged existing parameter inheritance system in BaseProvider

#### Code Quality Improvements (Independent Review)
- **Eliminated Duplication**: Removed 12 lines of identical parameter initialization across 6 providers
- **Interface Contract**: Parameters now declared at interface level, ensuring consistent API contract
- **Centralized Logic**: Single `_extract_generation_params()` method replaces scattered parameter handling
- **Simplified Providers**: Each provider reduced by 2-4 lines, focusing only on provider-specific concerns
- **Maintainability**: Future parameter additions only require interface-level changes, not per-provider updates

#### Usage Examples
```python
# Provider-level parameters
llm = create_llm("openai", model="gpt-4", temperature=0.3, seed=42)
response = llm.generate("Hello", temperature=0.8)  # Override temperature for this call

# Session-level parameters
session = BasicSession(provider=llm, temperature=0.5, seed=123)
response1 = session.generate("First message")  # Uses session temperature=0.5, seed=123
response2 = session.generate("Second message", temperature=0.9)  # Override temperature, keep seed
```

### Architecture Review Summary

After independent analysis, the implementation was **refactored for maximum elegance and maintainability**:

#### Original Issues Identified
- Code duplication across 6 providers (12 identical lines)
- Inconsistent parameter handling patterns
- Missing interface-level parameter contract
- Scattered parameter extraction logic

#### Architectural Improvements Applied
- **Interface-Level Declaration**: Parameters moved to `AbstractCoreInterface` for consistent contract
- **DRY Principle**: Eliminated all parameter duplication across providers
- **Centralized Logic**: Single `_extract_generation_params()` method for consistent behavior
- **Cleaner Providers**: Each provider reduced by 2-4 lines, focusing only on provider-specific concerns
- **Future-Proof**: New parameters require only interface-level changes, not per-provider updates

#### Quality Metrics
- **Lines Reduced**: 12 lines of duplication eliminated
- **Maintainability**: 83% reduction in parameter-related code across providers
- **Consistency**: 100% uniform parameter handling across all 6 providers
- **Extensibility**: New parameters can be added with 2 lines instead of 12

See [Generation Parameters Architecture](docs/generation-parameters.md) for detailed technical analysis.

### Testing & Verification

#### Comprehensive Test Suite
- **Basic Parameter Tests**: `tests/test_seed_temperature_basic.py` - CI/CD compatible parameter handling tests
- **Determinism Tests**: `tests/test_seed_determinism.py` - Real-world determinism verification across providers
- **Manual Verification**: `tests/manual_seed_verification.py` - Interactive script for testing actual determinism
- **Test Documentation**: `tests/README_SEED_TESTING.md` - Complete testing guide and troubleshooting

#### Provider Support Verification
- **OpenAI**: ✅ Native seed support (verified deterministic)
- **Anthropic**: ❌ No seed support (issues UserWarning when seed provided)
- **HuggingFace**: ✅ Full support for transformers and GGUF models
- **Ollama**: ✅ Native seed support via options
- **LMStudio**: ✅ OpenAI-compatible seed support
- **MLX**: ✅ Native seed support via mx.random.seed() (corrected implementation)

#### Real-World Testing & Verification ✅
**Empirically Verified**: All providers except Anthropic achieve true determinism with `seed + temperature=0`:

```bash
# Verified deterministic behavior (100% success rate):
✅ OpenAI (gpt-3.5-turbo): Same seed → Identical outputs
✅ Ollama (gemma3:1b): Same seed → Identical outputs  
✅ MLX (Qwen3-4B): Same seed → Identical outputs
⚠️ Anthropic (claude-3-haiku): temperature=0 → Consistent outputs (no seed support)
```

**Test Commands**:
```bash
# Test all available providers
python tests/manual_seed_verification.py

# Test specific provider determinism
python tests/manual_seed_verification.py --provider openai --prompt "Count to 5"
```

## [2.4.5] - 2025-10-21

### Fixed

#### Critical Package Distribution Bug
- **Missing Media Subpackages**: Fixed critical package installation bug where media subpackages were not included in distribution
  - **Issue**: `pyproject.toml` only listed `abstractcore.media` parent package but not its subpackages
  - **Impact**: Import `from abstractcore import create_llm` failed with `ModuleNotFoundError: No module named 'abstractcore.media.processors'`
  - **Missing Packages**:
    - `abstractcore.media.processors` (ImageProcessor, PDFProcessor, OfficeProcessor, TextProcessor)
    - `abstractcore.media.handlers` (OpenAIMediaHandler, AnthropicMediaHandler, LocalMediaHandler)
    - `abstractcore.media.utils` (image_scaler utilities)
  - **Solution**: Explicitly added all media subpackages to packages list in `pyproject.toml`
  - **Root Cause**: When explicitly listing packages in pyproject.toml, setuptools does NOT auto-discover subpackages
  - **Workaround for 2.4.4**: Use `from abstractcore.core.factory import create_llm` instead of `from abstractcore import create_llm`
  - **Credit**: Bug discovered and reported during production deployment testing

#### Missing CLI Package
- **Missing abstractcore.cli Module**: Fixed missing `abstractcore.cli` package from distribution
  - **Issue**: CLI entry point `abstractcore` command referenced `abstractcore.cli.main:main` but module was not included in package
  - **Impact**: Configuration CLI commands would fail after installation from PyPI
  - **Solution**: Added `abstractcore.cli` to packages list in `pyproject.toml`

### Added

#### CLI Entry Point Improvements
- **New Entry Points**: Added convenient aliases to clarify CLI purpose and improve user experience
  - `abstractcore-config`: Alias for `abstractcore` command (configuration CLI for settings, API keys, models)
  - `abstractcore-chat`: New entry point for interactive REPL (`abstractcore.utils.cli` → LLM interaction)
  - **Purpose**: Distinguish between configuration CLI (manage settings) and interactive chat CLI (talk to LLMs)
  - **Backwards Compatible**: All existing commands continue to work (`abstractcore`, `python -m abstractcore.utils.cli`)

### Technical

#### Package Configuration
- **Updated packages list** in `pyproject.toml` to include all required modules:
  ```toml
  packages = [
      # ... existing packages ...
      "abstractcore.media",
      "abstractcore.media.processors",  # ✅ Added
      "abstractcore.media.handlers",    # ✅ Added
      "abstractcore.media.utils",       # ✅ Added
      "abstractcore.cli"                # ✅ Added
  ]
  ```
- **Verification**: All 19 packages now properly included in distribution
- **Testing**: Recommended to always test `pip install` from built wheel before PyPI release

### Benefits
- **Installation Works**: Users can now successfully `pip install abstractcore[all]` or `pip install abstractcore[media]`
- **Complete Media System**: All media processing capabilities (images, PDFs, Office docs) now accessible after installation
- **Clear CLI Commands**: Users have obvious entry points for different CLI purposes
- **Production Ready**: Package installation thoroughly tested and verified

### Migration Guide

No migration needed - this is a pure bug fix release. If you experienced installation issues with 2.4.4:

1. **Upgrade**: `pip install --upgrade abstractcore`
2. **Verify**: `python -c "from abstractcore import create_llm; print('✅ Works!')"`
3. **Use new CLI aliases** (optional):
   - `abstractcore-config --status` instead of `abstractcore --status`
   - `abstractcore-chat` instead of `python -m abstractcore.utils.cli`

## [2.4.4] - 2025-10-21

### Added

#### Provider Health Check System
- **NEW `.health()` Method**: Unified health check interface for all providers
  - **Structured Response**: Consistent health status format across all providers
  - **Connectivity Testing**: Uses `list_available_models()` as implicit connectivity test
  - **Smart Timeout Management**: Configurable timeout (default: 5.0s) with automatic restoration
  - **Never Throws**: Errors captured in response structure, never raises exceptions
  - **Rich Information**: Returns status, provider name, model list, model count, error message, and latency
  - **Universal Compatibility**: Works with all provider types (API, local, server-based)
  - **Override-able**: Providers can customize health check logic if needed

#### Health Check Response Structure
```python
{
    "status": bool,              # True if provider is healthy/online
    "provider": str,             # Provider class name (e.g., "OllamaProvider")
    "models": List[str] | None,  # Available models if online, None if offline
    "model_count": int,          # Number of models available (0 if offline)
    "error": str | None,         # Error message if offline, None if healthy
    "latency_ms": float          # Health check duration in milliseconds
}
```

### Fixed

#### HuggingFace Token Counting Consistency
- **Centralized Token Counter**: Fixed HuggingFace provider to use centralized `TokenUtils` for consistency
  - **Problem**: HuggingFace was the only provider using provider-specific `tokenizer.encode()` for token counting
  - **Solution**: Added `_calculate_usage()` method matching MLX provider pattern using `TokenUtils.estimate_tokens()`
  - **Impact**: All local providers now consistently use centralized token counting infrastructure
  - **Benefits**:
    - ✅ Consistency across all providers (MLX, HuggingFace)
    - ✅ Robustness when tokenizer unavailable (GGUF models)
    - ✅ Content-type detection for better accuracy (code vs text vs JSON)
    - ✅ Model-family adjustments (qwen, llama, mistral tokenization patterns)

### Enhanced

#### Token Usage Tracking
- **Comprehensive Token Capture**: All providers consistently capture THREE token metrics
  - **prompt_tokens**: Input/context tokens (system prompt + history + current prompt)
  - **completion_tokens**: Generated/output tokens (model's response)
  - **total_tokens**: Sum of prompt + completion (used for billing/quotas)
  - **API Providers**: OpenAI, Anthropic, Ollama, LMStudio use exact API-provided counts
  - **Local Providers**: MLX, HuggingFace use centralized `TokenUtils` estimation

### Technical

#### Token Counting Implementation
- **Centralized Infrastructure**: Located at `abstractcore/utils/token_utils.py`
  - `TokenUtils.estimate_tokens(text, model)`: Fast estimation with content-type detection
  - `TokenUtils.count_tokens(text, model, method)`: Flexible counting (auto/precise/fast)
  - `TokenUtils.count_tokens_precise(text, model)`: Accurate counting with tiktoken when available
  - Multi-tiered strategy: tiktoken (precise) → provider tokenizer → model-aware heuristics → fast fallback

#### Files Modified
- `abstractcore/providers/base.py`: Added `health()` method (lines 870-965)
- `abstractcore/providers/huggingface_provider.py`:
  - Added `_calculate_usage()` method using centralized TokenUtils (lines 890-902)
  - Updated `_single_generate_transformers()` to use centralized token counting (lines 867-868)

### Benefits
- **Health Monitoring**: Simple interface to check provider connectivity and availability
- **Consistency**: Unified token counting across all providers with same methodology
- **Production Ready**: Built-in timeout management prevents hanging health checks
- **Developer Experience**: Rich health information enables better error handling and monitoring
- **Maintainability**: Single centralized token counter to update/improve

### Migration Guide

#### For Health Check Users
New `.health()` method available on all providers:

```python
from abstractcore.core.factory import create_llm

# Check single provider
provider = create_llm("ollama", model="llama2")
health = provider.health(timeout=3.0)

if health["status"]:
    print(f"✅ {health['provider']} is healthy!")
    print(f"   📦 {health['model_count']} models available")
    print(f"   ⏱️  {health['latency_ms']}ms response time")
else:
    print(f"❌ {health['provider']} is offline")
    print(f"   Error: {health['error']}")
```

#### For Token Counting
No changes required - all existing code continues to work. HuggingFace provider now uses the same centralized token counting infrastructure as other local providers, improving consistency and accuracy.

## [2.4.3] - 2025-10-20

### Major Features

#### OpenAI Responses API Compatibility
- **NEW `/v1/responses` Endpoint**: 100% compatible with OpenAI's Responses API format
  - **input_file Support**: Native support for `{"type": "input_file", "file_url": "..."}` in content arrays
  - **Backward Compatible**: Existing `messages` format continues to work alongside new `input` format
  - **Automatic Format Detection**: Server automatically detects and converts between OpenAI and legacy formats
  - **Streaming Support**: Optional streaming with `"stream": true` for real-time responses (defaults to `false`)
  - **Universal File Processing**: Works with all file types (PDF, DOCX, XLSX, CSV, images) across all providers

#### Enhanced File Attachment System
- **type="file" Support**: New content type alongside `"text"` and `"image_url"` for explicit file attachments
  - **Unified Format**: `{"type": "file", "file_url": {"url": "..."}}` works consistently across all endpoints
  - **Multiple Sources**: Supports HTTP(S) URLs, local file paths, and base64 data URLs
  - **Content-Type Detection**: Intelligent file type detection from headers and URL extensions
  - **Generic Downloader**: Replaces image-only downloader with universal file download supporting 15+ file types

#### Production-Grade PDF Processing
- **Complete Text Extraction**: Full PDF content extraction using PyMuPDF4LLM with formatting preservation
  - **40,000+ Character Support**: Successfully tested with large documents (Berkshire Hathaway annual letter)
  - **LLM-Optimized Output**: Markdown formatting with preserved tables, headers, and structure
  - **Automatic Installation**: Added PyMuPDF4LLM, PyMuPDF, and Pillow to dependencies
  - **Graceful Fallbacks**: Multi-level fallback ensures content extraction even if advanced processing fails

#### Centralized Configuration System
- **Global Configuration Management**: Unified configuration at `~/.abstractcore/config/abstractcore.json`
  - **App-Specific Defaults**: Set different models for CLI, summarizer, extractor, and judge apps
  - **Global Fallbacks**: Configure fallback models when app-specific settings aren't available
  - **API Key Management**: Centralized API key storage for all providers
  - **Cache Configuration**: Configurable cache directories for HuggingFace, local models, and general cache
  - **Logging Control**: Console and file logging levels with enable/disable commands
  - **Streaming Defaults**: Configure default streaming behavior for CLI applications

#### Comprehensive Media Handling System
- **Universal Media API**: Same `media=[]` parameter works across all providers with automatic format conversion
  - **Image Processing**: Automatic resolution optimization for each model's maximum capability (GPT-4o: 4096px, Claude 3.5: 1568px, qwen2.5vl: 3584px)
  - **Document Processing**: Full support for PDF, DOCX, XLSX, PPTX with complete content extraction
  - **Data Files**: CSV, TSV, JSON, XML with intelligent parsing and analysis
  - **Provider-Specific Formatting**: Automatic conversion to OpenAI JSON, Anthropic Messages API, or local text embedding
  - **Error Handling**: Multi-level fallback strategy ensures users always get meaningful results

#### Vision Capabilities and Fallback System
- **Vision Fallback for Text-Only Models**: Transparent two-stage pipeline enables image processing for any model
  - **Automatic Detection**: Identifies when text-only models receive images and activates fallback
  - **One-Command Setup**: `abstractcore --download-vision-model` downloads and configures BLIP vision model
  - **Flexible Configuration**: Supports local models (BLIP, ViT-GPT2, GIT), Ollama, LMStudio, and cloud APIs
  - **Transparent Operation**: Users don't need to change code - system handles vision fallback automatically

### Server Enhancements

#### Enhanced Debug and Logging
- **Command-Line Arguments**: Added `--debug`, `--host`, and `--port` flags for flexible server startup
  - **Debug Mode**: `--debug` enables comprehensive request/response logging with timing metrics
  - **Custom Binding**: `--host` and `--port` allow custom server addresses (default: 127.0.0.1:8000)
  - **Environment Integration**: Follows centralized config patterns with `ABSTRACTCORE_DEBUG` variable

- **Comprehensive Error Reporting**: Enhanced 422 validation error handling with actionable diagnostics
  - **Field-Level Details**: Shows exact field path, validation message, and problematic input
  - **Request Body Capture**: In debug mode, logs full request body for troubleshooting
  - **Structured Logging**: JSON-formatted logs with client IP, timing, and error context
  - **Before vs After**: "422 Unprocessable Entity" now shows detailed field validation errors

#### Media Processing Integration
- **OpenAI Vision API Format**: Full support for `image_url` objects with base64 data URLs and HTTP(S) URLs
- **File Processing Pipeline**: Automatic media extraction, validation, and cleanup with request-specific prefixes
- **Size Limits**: 10MB per file, 32MB total per request with comprehensive validation
- **Cleanup Logic**: Automatic temporary file cleanup for `abstractcore_img_*`, `abstractcore_file_*`, and `abstractcore_b64_*` prefixes
- **Prompt Adaptation**: Intelligent prompt adaptation based on file types to avoid confusion

### Fixed

#### Critical Runtime Issues
- **Time Module Scoping**: Removed redundant local `import time` statements causing "cannot access local variable" errors
  - Fixed in lines 1995-1996 and 2123-2124 of `abstractcore/server/app.py`
  - Now uses global time import consistently throughout server

- **Boolean Syntax**: Corrected JavaScript boolean syntax (`false`/`true`) to Python syntax (`False`/`True`)
  - Fixed in lines 625, 813, 824, 1170, 1181, 1214 across request examples and defaults

- **Streaming Default**: Changed `/v1/responses` endpoint default from `stream=True` to `stream=False`
  - Aligns with OpenAI API standard behavior (streaming opt-in, not opt-out)
  - Line 361 in `OpenAIResponsesRequest` model

#### Swagger UI Integration
- **Payload Input Issue**: Fixed `/v1/responses` endpoint not showing request body in Swagger "Try it out"
  - Replaced raw `Request` parameter with proper FastAPI `Body(...)` annotation
  - Added comprehensive examples for OpenAI format, legacy format, file analysis, and streaming
  - Lines 1148-1220 now properly expose request schema to OpenAPI documentation

#### Media Processing Reliability
- **PDF Download Failures**: Created generic file downloader replacing image-only version
  - Added proper `Accept: */*` headers instead of image-specific headers
  - Comprehensive content-type mapping for PDF, DOCX, XLSX, CSV, and 10+ other types
  - URL extension fallback when content-type header missing
  - Lines 1502-1627 in `abstractcore/server/app.py`

### Enhanced

#### CLI Applications
- **Centralized Configuration Integration**: All CLI apps (summarizer, extractor, judge) now use centralized config
  - Apps respect `abstractcore --set-app-default` configuration
  - Fallback to global defaults when app-specific config not set
  - Enhanced `--debug` mode for all applications

- **Vision Configuration CLI**: New `abstractcore/cli/vision_config.py` for vision fallback setup
  - Interactive configuration wizard
  - Model download commands
  - Status checking and validation

#### Documentation
- **Centralized Configuration**: Created `docs/centralized-config.md` with complete configuration system documentation
  - All available commands with examples
  - Configuration file format and priority system
  - Troubleshooting guide and common tasks

- **Media Handling System**: Comprehensive `docs/media-handling-system.md` with production-tested examples
  - "How It Works Behind the Scenes" section explaining multi-layer architecture
  - Provider-specific formatting documentation (OpenAI JSON, Anthropic Messages API)
  - Real-world CLI usage examples with verified working commands
  - Model compatibility matrix and resolution limits

- **Server Documentation**: Updated `docs/server.md` with `/v1/responses` endpoint details
  - OpenAI Responses API format examples
  - File attachment workflows
  - Streaming configuration
  - Media processing capabilities

### Technical

#### Architecture Improvements
- **Provider Registry Enhancement**: Leverages centralized provider registry for model discovery
  - `/providers` endpoint returns complete provider metadata
  - No hardcoded provider lists - all dynamic discovery
  - Registry version 2.0 indicators in API responses

- **Message Preprocessing**: New `MessagePreprocessor` for `@filename` syntax in CLI
  - Extracts file attachments from text
  - Validates file existence
  - Cleans text for LLM processing

- **Media Type Detection**: Intelligent file type detection and processor selection
  - AutoMediaHandler coordinates specialized processors
  - ImageProcessor, PDFProcessor, OfficeProcessor, TextProcessor
  - Graceful fallback ensures processing never fails completely

#### Test Coverage
- **Media Examples**: Added comprehensive test assets in `tests/media_examples/`
  - PDF reports, Office documents, spreadsheets, presentations
  - CSV/TSV data files with various encodings
  - Image examples with metadata

- **Server Testing**: Enhanced test suite for media processing and OpenAI compatibility
  - Real file processing tests (not mocked)
  - Cross-provider media handling verification
  - Streaming with media attachments

### Breaking Changes
None. All changes maintain full backward compatibility with version 2.4.x.

### Migration Guide

#### For Server Users
The `/v1/responses` endpoint now accepts both OpenAI's `input` format and our legacy `messages` format:

**OpenAI Responses API Format (Recommended):**
```json
{
  "model": "gpt-4o",
  "input": [
    {
      "role": "user",
      "content": [
        {"type": "input_text", "text": "Analyze this document"},
        {"type": "input_file", "file_url": "https://example.com/doc.pdf"}
      ]
    }
  ],
  "stream": false
}
```

**Legacy Format (Still Supported):**
```json
{
  "model": "openai/gpt-4",
  "messages": [
    {"role": "user", "content": "Tell me a story"}
  ],
  "stream": false
}
```

**Note**: Streaming is now opt-in (set `"stream": true`) instead of automatic, matching OpenAI's behavior.

#### For Configuration Users
New centralized configuration system available:

```bash
# Set global default model
abstractcore --set-global-default ollama/llama3:8b

# Set app-specific defaults
abstractcore --set-app-default summarizer openai gpt-4o-mini
abstractcore --set-app-default extractor ollama qwen3:4b-instruct

# Configure logging
abstractcore --set-console-log-level WARNING
abstractcore --enable-file-logging

# Check current configuration
abstractcore --status
```

Configuration is stored in `~/.abstractcore/config/abstractcore.json` and respects priority:
1. Explicit parameters (highest priority)
2. App-specific configuration
3. Global configuration
4. Hardcoded defaults (lowest priority)

#### For Media Processing Users
Media processing now supports explicit file types:

**CLI (Using @filename syntax):**
```bash
python -m abstractcore.utils.cli --prompt "Analyze @report.pdf and @chart.png"
```

**Python API:**
```python
response = llm.generate(
    "Analyze these documents",
    media=["report.pdf", "chart.png", "data.xlsx"]
)
```

**Server API (New type="file"):**
```json
{
  "messages": [
    {
      "role": "user",
      "content": [
        {"type": "text", "text": "Analyze this file"},
        {"type": "file", "file_url": {"url": "https://example.com/doc.pdf"}}
      ]
    }
  ]
}
```

All formats work identically across all providers with automatic format conversion.

### Dependencies Added
- `pymupdf4llm` (0.0.27): LLM-optimized PDF text extraction
- `pymupdf` (1.26.5): Core PDF processing library
- `pydantic` (2.12.3): Request validation and serialization
- `fastapi`: Enhanced with latest features
- `pillow` (12.0.0): Image processing support

### Benefits
- **Users**: Seamless file attachment across all providers with `@filename` CLI syntax and `media=[]` API
- **Developers**: OpenAI-compatible server endpoints with comprehensive media processing
- **Production**: Robust error handling, detailed logging, and graceful degradation
- **Configuration**: Single source of truth for all package-wide preferences and defaults

## [2.4.3] - 2025-10-19

### Fixed
- **Media System Critical Fixes**: Resolved implementation issues preventing full media processing functionality
  - **PDF Processing**: Fixed `output_format` parameter conflict in `PDFProcessor._create_media_content()` call (line 128) causing "got multiple values for keyword argument" error
  - **Office Document Processing**: Fixed element iteration errors in `OfficeProcessor` by replacing `convert_to_dict()` approach with direct element processing for DOCX, XLSX, and PPTX files
  - **Unstructured Library Integration**: Updated office processor to work correctly with current unstructured library API, eliminating "'NarrativeText' object is not iterable" and "'Table' object is not iterable" errors

### Enhanced
- **Production-Ready Media System**: All file types now working perfectly with comprehensive content extraction
  - **PDF Files**: Full text extraction with formatting preservation using PyMuPDF4LLM
  - **Word Documents**: Complete document analysis with structure preservation (DOCX)
  - **Excel Spreadsheets**: Sheet-by-sheet content extraction with intelligent data analysis (XLSX)
  - **PowerPoint Presentations**: Slide content extraction with comprehensive presentation analysis (PPTX)
  - **CSV/TSV Files**: Intelligent data parsing with quality assessment and recommendations
  - **Images**: Seamless vision model integration with existing test infrastructure

- **Server Debug Support**: Comprehensive debug mode for troubleshooting API issues
  - **Command Line Interface**: Added `--debug`, `--host`, and `--port` arguments to server startup with comprehensive help
  - **Enhanced Error Logging**: Detailed 422 validation error reporting with field-level diagnostics and request body capture
  - **Request/Response Tracking**: Full HTTP request logging with client information, timing metrics, and structured JSON output
  - **Centralized Configuration Integration**: Follows centralized config system patterns with environment variable support
  - **Before vs After**: Uninformative "422 Unprocessable Entity" messages now provide actionable field validation details

### Verified
- **CLI Integration**: Confirmed `@filename` syntax works flawlessly across all file types
  - Tested with real files: PDF reports, Office documents, spreadsheets, presentations, data files, and images
  - Cross-provider compatibility verified with OpenAI, Anthropic, and LMStudio providers
  - All examples documented in `docs/media-handling-system.md` are production-tested and working

### Documentation
- **Comprehensive Media System Documentation**: Completely rewrote `docs/media-handling-system.md` to reflect actual implementation
  - Added detailed "How It Works Behind the Scenes" section explaining the multi-layer architecture
  - Documented provider-specific formatting (OpenAI JSON, Anthropic Messages API, local text embedding)
  - Added real-world CLI usage examples with verified working commands
  - Included cross-provider workflow diagrams and error handling strategies
- **Architecture Documentation**: Updated `docs/architecture.md` with comprehensive media system architecture section
  - Added media processing workflow diagrams and component descriptions
  - Documented graceful fallback strategy and provider-specific formatting
  - Included unified media API documentation and CLI integration details

### Technical
- **Robust Error Handling**: Multi-level fallback strategy ensures users always get meaningful results
  - Advanced processing with specialized libraries (PyMuPDF4LLM, Unstructured)
  - Basic processing fallbacks for text extraction
  - Metadata-only fallbacks when all else fails
  - System never crashes or fails completely
- **Test Infrastructure**: Leveraged existing `tests/vision_examples/` with production-quality test assets
  - 5 high-quality images with comprehensive JSON metadata for validation
  - Real-world testing with actual provider APIs and file processing

### Benefits
- **Users**: Can immediately attach any file type using `@filename` syntax with excellent analysis results
- **Developers**: Universal `media=[]` parameter works identically across all providers
- **Production**: Reliable media processing with comprehensive error handling and graceful degradation
- **CLI**: Simple file attachment workflow that works with all supported file formats

## [2.4.2] - 2025-10-16

### Added
- **Centralized Provider Registry System**: Unified provider discovery and metadata management
  - **Single Source of Truth**: Created `abstractcore/providers/registry.py` with `ProviderRegistry` class for centralized provider management
  - **Package-wide Discovery Function**: `get_all_providers_with_models()` provides unified access to ALL providers with complete metadata
  - **Complete Model Lists**: Fixed truncation issue - now returns all models without "... and X more" truncation
  - **Rich Metadata**: Installation instructions, features, authentication requirements, supported capabilities automatically available
  - **HTTP API Integration**: Server `/providers` endpoint now uses centralized registry (registry_version: "2.0")
  - **Dynamic Discovery**: Automatically discovers providers without hardcoding, eliminating manual synchronization

### Enhanced
- **Factory System**: Simplified `create_llm()` from 70+ line if/elif chain to single registry call while maintaining full backward compatibility
- **Server Endpoints**: Enhanced `/providers` endpoint with comprehensive metadata including model counts, features, and installation instructions
- **Documentation**: Added "Provider Discovery" section to both `llms.txt` and `llms-full.txt` with Python API and HTTP API examples
- **Error Messages**: Improved error messages with dynamic provider lists from registry

### Fixed
- **Manual Provider Synchronization**: Eliminated need to manually update provider lists across factory.py, server/app.py, and documentation
- **Model List Truncation**: Fixed "... and X more" truncation - now returns complete model lists for all providers
- **Provider Metadata Inconsistency**: Centralized all provider information including features, authentication requirements, and installation extras

### Technical
- **Comprehensive Test Suite**: Added 50 tests in `tests/provider_registry/` covering core functionality, server integration, and factory integration
- **Lazy Loading**: Provider classes loaded on-demand for better performance and memory usage
- **Backward Compatibility**: All existing code continues to work unchanged - no breaking changes
- **Extensible Architecture**: Easy to add new providers by registering them in the centralized registry

### Benefits
- **Developers**: Single function to discover all providers programmatically
- **Server Users**: Enhanced `/providers` endpoint with rich metadata
- **Maintainers**: No more manual provider list synchronization across multiple files
- **Documentation**: Always up-to-date provider information in docs

## [2.4.1] - 2025-10-16

### Fixed
- **Critical Package Distribution Fix**: Fixed `ModuleNotFoundError: No module named 'abstractcore.exceptions'` that occurred when installing from PyPI
  - Added missing `abstractcore.exceptions` and `abstractcore.media` packages to the setuptools configuration in `pyproject.toml`
  - This issue was introduced during the refactoring process when these modules were not included in the package distribution list
  - Users can now successfully import `from abstractcore import create_llm` after installing from PyPI
  - Verified fix by building and testing the wheel package with the corrected configuration

## [2.4.0] - 2025-10-15

### Breaking Changes
- **Complete Rebranding**: Comprehensive rename from "AbstractLLM" to "AbstractCore" throughout the entire project
  - **Package Name**: Internal package `abstractllm/` → `abstractcore/` to align with published package name
  - **Product Name**: "AbstractLLM Core" → "AbstractCore" in all documentation and branding
  - **Import statements**: All `from abstractcore import ...` must become `from abstractcore import ...`
  - **Console scripts**: Entry points changed from `abstractllm.apps.*` to `abstractcore.apps.*`
  - **Interface names**: `AbstractLLMInterface` → `AbstractCoreInterface`, `AbstractLLMError` → `AbstractCoreError`
  - **Environment variables**: `ABSTRACTLLM_*` → `ABSTRACTCORE_*` (e.g., `ABSTRACTCORE_ONNX_VERBOSE`)
  - **Cache directories**: `~/.abstractllm/` → `~/.abstractcore/`
  - **Log files**: `abstractllm_*.log` → `abstractcore_*.log`
  - **Module paths**: All absolute imports updated throughout codebase
  - **Impact**: This affects all users - complete migration required from AbstractLLM to AbstractCore branding
  
### Migration Guide
To migrate from 2.3.x to 2.4.0, update all references to AbstractLLM:

**1. Import Statements:**
```python
# Before (2.3.x)
from abstractcore import create_llm
from abstractllm.processing import BasicSummarizer
from abstractllm.embeddings import EmbeddingManager

# After (2.4.0+)
from abstractcore import create_llm
from abstractcore.processing import BasicSummarizer  
from abstractcore.embeddings import EmbeddingManager
```

**2. Interface Names:**
```python
# Before (2.3.x) 
from abstractllm.core.interface import AbstractLLMInterface

# After (2.4.0+)
from abstractcore.core.interface import AbstractCoreInterface
```

**3. Environment Variables:**
```bash
# Before (2.3.x)
export ABSTRACTLLM_ONNX_VERBOSE=1

# After (2.4.0+)
export ABSTRACTCORE_ONNX_VERBOSE=1
```

**4. Console Scripts:**
Console scripts remain the same (both `summarizer` and `abstractcore-summarizer` work), but internal module paths have changed to `abstractcore.apps.*`.

### Technical
- **Directory Structure**: Renamed main package directory from `abstractllm/` to `abstractcore/`
- **Configuration Updates**: Updated `pyproject.toml` with new package names, console scripts, and version paths
- **Build System**: Cleaned and regenerated all build artifacts with correct package structure
- **Documentation**: Updated all code examples, CLI usage, and module references across documentation
- **Examples**: Updated all example files with new import statements
- **Tests**: Updated all test imports and references throughout test suite

## [2.3.9] - 2025-10-25
### Fixed
- **Timeout Handling**: Comprehensive timeout parameter handling across all providers
  - All providers now properly handle `timeout=None` (infinity) as the default
  - **HuggingFace Provider**: Issues warning when non-None timeout is provided (local models don't support timeouts)
  - **MLX Provider**: Issues warning when non-None timeout is provided (local models don't support timeouts)  
  - **Local Providers**: Accept timeout parameters appropriately
  - **API Providers** (OpenAI, Anthropic, Ollama, LMStudio): Properly pass timeout to HTTP clients
  - Added `_update_http_client_timeout()` method for providers that need to update client timeouts
- Setting timeout default to None (infinity)

## [2.3.8] - 2025-10-25
### Fixed
- Issue with the version

## [2.3.7] - 2025-10-25

### Fixed
- **Syntax Warning**: Fixed invalid escape sequence `\(` in `common_tools.py` docstring example
- **CLI Enhancement**: Added optional focus parameter to `/compact` command for targeted conversation summarization
  - Usage: `/compact [focus]` where focus can be "technical details", "key decisions", etc.
  - Leverages existing `BasicSummarizer` focus functionality for more precise compaction
  - Maintains backward compatibility (no focus = default behavior)

## [2.3.6] - 2025-10-14

### Added
- **Vector Embeddings**: SOTA open-source models with EmbeddingGemma as default, ONNX optimization, multi-provider support (HuggingFace, Ollama, LMStudio)
- **Processing Applications**: BasicSummarizer, BasicExtractor, BasicJudge with CLI tools and structured output
- **GitHub Pages Website**: Professional documentation site with responsive design and provider showcase
- **Unified Streaming Architecture**: Real-time tool call detection and execution across all providers
- **Memory Management**: Provider unload() methods for resource management in constrained environments
- **Session Management**: Complete serialization with analytics (summary, assessment, facts)
- **CLI Enhancements**: Interactive REPL with tool integration, session persistence, and comprehensive help system

### Fixed
- **Critical Tool Compatibility**: Tools + structured output now work together with sequential execution pattern
- **Ollama Endpoint Selection**: Fixed verbose responses by using correct `/api/chat` endpoint
- **Streaming Tool Execution**: Consistent formatting between streaming and non-streaming modes
- **Architecture Detection**: Corrected Qwen3-Next models and universal tool call parsing
- **Session Serialization**: Fixed parameter consistency and tool result integration
- **Timeout Configuration**: Unified timeout management across all components (default: 5 minutes)
- **Package Dependencies**: Made processing module core dependency, fixed installation extras

### Enhanced
- **Multi-Provider Embedding**: Unified API across HuggingFace, Ollama, LMStudio with caching and optimization
- **Tool Call Syntax Rewriting**: Server-side format conversion for agentic CLI compatibility
- **Documentation**: Consolidated and professional tone, comprehensive tool calling guide
- **Token Management**: Helper methods and validation with provider-specific recommendations
- **Test Coverage**: 346+ tests with real models, comprehensive provider testing

### Technical
- **Event System**: Real-time monitoring and observability with OpenTelemetry compatibility
- **Circuit Breakers**: Netflix Hystrix pattern with exponential backoff retry strategy
- **FastAPI Server**: OpenAI-compatible endpoints with comprehensive parameter support
- **Model Discovery**: Heuristic-based filtering and provider-specific routing

## [2.3.5] - 2025-10-14

### Fixed

#### CRITICAL: Tools + Structured Output Compatibility
- **Problem**: AbstractCore's `tools` and `response_model` parameters were mutually exclusive, preventing users from combining function calling with structured output validation
- **Root Cause**: `StructuredOutputHandler` bypassed normal tool execution flow and tried to validate tool call JSON against Pydantic model
- **Solution**: Implemented sequential execution pattern - tools execute first, then structured output uses results as context
- **Impact**: Enables sophisticated LLM applications requiring both function calling and structured output validation
- **Usage**: `llm.generate(tools=[func], response_model=Model, execute_tools=True)` now works seamlessly
- **Limitation**: Streaming not supported in hybrid mode (clear error message provided)

#### Enhanced BaseProvider Interface
- **Added**: `generate()` method to BaseProvider implementing AbstractCoreInterface
- **Fixed**: Proper delegation from `generate()` to `generate_with_telemetry()` with full parameter passthrough
- **Impact**: Ensures consistent API behavior across all provider implementations

### Technical

#### Implementation Details
- Added `_handle_tools_with_structured_output()` method with sequential execution strategy
- Modified `generate_with_telemetry()` to detect and route hybrid requests appropriately
- Enhanced prompt engineering to inject tool execution results into structured output context
- Maintained full backward compatibility for single-mode usage (tools-only or structured-only)

#### Files Modified
- `abstractcore/providers/base.py`: Added hybrid handling logic and generate() method implementation
- Sequential execution: Tool execution → Context enhancement → Structured output generation
- Clean error handling with descriptive messages for unsupported combinations

#### Test Results
✅ Tools-only mode: Works correctly  
✅ Structured output-only mode: Works correctly  
✅ **NEW**: Hybrid mode (tools + structured output): Now works correctly  
✅ Backward compatibility: All existing functionality preserved  
✅ Error handling: Clear messages for unsupported streaming + hybrid combination

## [2.3.4] - 2025-10-14

### Added

#### State-of-the-Art GitHub Pages Website
- **Professional Website**: Created comprehensive GitHub Pages website at `https://lpalbou.github.io/AbstractCore/`
- **Modern UI/UX**: Responsive design with dark/light theme toggle, smooth animations, and mobile-first approach
- **Interactive Features**: Code block copy functionality, smooth scrolling navigation, and dynamic theme switching
- **Provider Showcase**: Visual display of all supported LLM providers (OpenAI, Anthropic, Ollama, MLX, LMStudio, HuggingFace)
- **SEO Optimization**: Complete sitemap.xml, robots.txt, and meta tags for search engine visibility
- **LLM Integration**: Added `llms.txt` and `llms-full.txt` files for enhanced LLM compatibility and content discovery

#### Comprehensive Tool Calling Documentation
- **New Documentation**: Created `docs/tool-calling.md` with complete coverage of the tool calling system
- **Rich Decorator Examples**: Documented the full capabilities of the `@tool` decorator including metadata injection
- **Architecture-Aware Formatting**: Explained how tool definitions adapt to different model architectures (Qwen, LLaMA, Gemma)
- **Tool Syntax Rewriting**: Integrated comprehensive documentation of Tag Rewriter and Syntax Rewriter systems
- **Real-World Examples**: Showcased actual tools from `common_tools.py` with full metadata and system prompt integration

### Enhanced

#### Documentation Consolidation and Cleanup
- **Professional Tone**: Removed pretentious language, excessive emojis, and marketing hype from all documentation
- **Consolidated Content**: Merged `tool-syntax-rewriting.md` into comprehensive `tool-calling.md` documentation
- **Fixed Cross-References**: Updated all internal links in README.md, docs/README.md, and getting-started.md
- **Consistent Styling**: Standardized documentation format and removed redundant content
- **HTML Documentation**: Created HTML versions of all documentation for the GitHub Pages website

#### Website Architecture
- **Static Site Generation**: Pure HTML/CSS/JavaScript implementation for maximum performance and compatibility
- **Asset Organization**: Structured asset directory with optimized SVG logos and provider icons
- **GitHub Pages Optimization**: Added `.nojekyll` file and proper CNAME configuration for custom domains
- **Documentation Integration**: Seamless integration between website and documentation with consistent navigation

### Technical

#### Files Added
- `index.html`: Main landing page with hero section, features showcase, and provider display
- `assets/css/main.css`: Comprehensive styling with CSS variables for theming and responsive design
- `assets/js/main.js`: Interactive functionality including theme switching and mobile navigation
- `llms.txt`: Concise LLM-friendly project overview with key documentation links
- `llms-full.txt`: Complete documentation content aggregated for LLM consumption
- `docs/tool-calling.html`: HTML version of comprehensive tool calling documentation
- `robots.txt` and `sitemap.xml`: SEO optimization files for search engine discovery

#### Documentation Updates
- Enhanced `docs/tool-calling.md` with complete `@tool` decorator capabilities and real-world examples
- Updated README.md, docs/README.md, and docs/getting-started.md with professional tone and correct links
- Removed redundant `docs/tool-syntax-rewriting.md` after content integration
- Fixed all cross-references and internal navigation links

#### GitHub Pages Deployment
- Created clean `gh-pages` branch with optimized website content
- Implemented proper GitHub Pages configuration with SEO optimization
- Added comprehensive LLM compatibility files for enhanced discoverability
- Structured deployment ready for custom domain configuration

### Impact
- **Enhanced Developer Experience**: Professional website provides clear project overview and easy navigation
- **Improved Documentation Quality**: Consolidated, professional documentation without redundancy or pretentious language
- **Better LLM Integration**: Structured `llms.txt` files enable better LLM understanding and interaction with the project
- **Increased Discoverability**: SEO-optimized website improves project visibility and accessibility
- **Comprehensive Tool Documentation**: Complete coverage of tool calling system with practical examples and architecture details

## [2.3.3] - 2025-10-14

### Fixed

#### ONNX Runtime Warning Suppression
- **Problem**: ONNX Runtime displayed verbose CoreML execution provider warnings on macOS during embedding model initialization
- **Root Cause**: ONNX Runtime logs informational messages about CoreML partitioning and node assignment directly to stderr, bypassing Python's warning system
- **Solution**: Added ONNX Runtime log level configuration in `_suppress_onnx_warnings()` to suppress harmless informational messages
- **Impact**: Cleaner console output during embedding operations while preserving debugging capability via `ABSTRACTLLM_ONNX_VERBOSE=1` environment variable
- **Technical**: Set `onnxruntime.set_default_logger_severity(3)` to suppress warnings that don't affect performance or quality

## [2.3.2] - 2025-10-14

### Fixed

#### Critical Ollama Endpoint Selection Bug
- **Problem**: Ollama provider was generating excessively verbose responses (1000+ characters for simple questions like "What is 2+2?")
- **Root Cause**: Provider incorrectly used `/api/generate` endpoint for all requests, including tool-enabled conversations
- **Solution**: Updated endpoint selection logic to use `/api/chat` by default, following Ollama's API design recommendations
- **Impact**: Reduced response length from 977+ characters to 15 characters for simple queries, eliminated "infinite text" generation issue
- **Technical**: Modified `_generate_internal()` method to use `use_chat_format = tools is not None or messages is not None or True` for proper endpoint routing

#### Session Serialization Parameter Consistency
- **Problem**: Inconsistent parameter naming between `session.add_message()` using `name` and `session.generate()` using `username`
- **Root Cause**: Parameter standardization was incomplete during metadata redesign
- **Solution**: Standardized both methods to use `name` parameter, aligning with `session_schema.json` specification
- **Impact**: Consistent API across session methods, improved developer experience

#### Tool Execution Results in Live Sessions
- **Problem**: Tool execution results were missing from chat history during live CLI sessions but appeared after session reload
- **Root Cause**: Tool results were not being added to session message history during execution
- **Solution**: Modified `_execute_tool_calls()` in CLI to explicitly add `role="tool"` messages with execution metadata
- **Impact**: Tool results now immediately available to assistant during conversation, consistent behavior between live and serialized sessions

#### Common Tools Defensive Programming
- **Problem**: `list_files` and `search_files` tools failed with type errors when `head_limit` parameter was passed as string
- **Root Cause**: LLM-generated tool calls sometimes provided numeric parameters as strings
- **Solution**: Added defensive type conversion with fallback to default values on `ValueError`
- **Impact**: Improved tool reliability and error handling

### Enhanced

#### Comprehensive Session Management System
- **Session Serialization**: Complete session state preservation including provider, model, parameters, system prompt, tool registry, and conversation history
- **Optional Analytics**: Added `generate_summary()`, `generate_assessment()`, and `extract_facts()` methods for session-level insights
- **Versioned Schema**: Implemented `session-archive/v1` format with JSON schema validation in `abstractcore/assets/session_schema.json`
- **CLI Integration**: Added `/save <file> [--summary] [--assessment] [--facts]` and `/load <file>` commands with optional analytics generation
- **Backward Compatibility**: Graceful handling of legacy session formats during load operations

#### Enhanced CLI User Experience
- **Improved Help System**: Comprehensive, aesthetically pleasing help text with detailed command documentation and usage examples
- **Tool Integration**: Added `search_files` tool to CLI with full documentation and status reporting
- **Better Banner**: Informative startup banner with quick commands and available tools overview
- **Parameter Documentation**: Clear documentation of `/save` command options and usage patterns

#### Metadata System Redesign
- **Extensible Metadata**: Moved `name` field into `metadata` dictionary for better extensibility
- **Location Support**: Added `location` property backed by `metadata['location']` for geographical context
- **Property-Based Access**: Clean API with `message.name` and `message.location` properties while maintaining metadata flexibility
- **Backward Compatibility**: Automatic migration of legacy `name` field to `metadata['name']` during deserialization

### Technical

#### Files Modified
- `abstractcore/providers/ollama_provider.py`: Fixed endpoint selection logic to use `/api/chat` by default
- `abstractcore/core/session.py`: Enhanced serialization, standardized parameter naming, added analytics methods
- `abstractcore/core/types.py`: Redesigned metadata system with property-based access
- `abstractcore/utils/cli.py`: Improved help system, added tool integration, enhanced save/load commands
- `abstractcore/tools/common_tools.py`: Added defensive programming for parameter type handling
- `abstractcore/assets/session_schema.json`: Created comprehensive JSON schema for session validation
- `docs/session.md`: New documentation explaining session management and serialization benefits

#### Test Results
✅ Ollama responses now concise (15 chars vs 977+ chars previously)  
✅ Session serialization preserves complete state including analytics  
✅ Tool execution results properly integrated into live chat history  
✅ Parameter consistency across all session methods  
✅ Defensive tool parameter handling prevents type errors  
✅ Backward compatibility maintained for existing session files

## [2.3.0] - 2025-10-12

### Major Changes

#### Server Simplification and Enhancement
- Simplified server implementation in `abstractcore/server/app.py` (reduced from ~4000 to ~1500 lines)
- Removed complex model discovery in favor of direct provider queries
- Added comprehensive endpoint documentation with OpenAI-style descriptions
- Enhanced request/response models with detailed parameter descriptions and examples

#### Multi-Provider Embedding Support
- `EmbeddingManager` now supports three providers: HuggingFace, Ollama, and LMStudio
- Unified embedding API across all providers with automatic format conversion
- Provider-specific caching for isolation and performance
- Backward compatible with existing HuggingFace-only code (default provider)

#### Tool Call Syntax Rewriting
- Added `syntax_rewriter.py` for server-side tool call format conversion
- Supports multiple formats: OpenAI, Codex, Qwen3, LLaMA3, Gemma, XML
- Automatic format detection based on headers, user-agent, and model name
- Enables seamless integration with agentic CLIs (Codex, Crush, Gemini CLI)

#### Model Discovery and Filtering
- Added `/v1/models?type=text-embedding` endpoint for filtering embedding models
- Heuristic-based model type detection (embedding vs text-generation)
- Embedding patterns: "embed", "all-minilm", "bert-", "-bert", "bge-", "gte-", etc.
- Provider-specific model filtering via query parameters

### Server Enhancements

#### API Endpoints
- Enhanced `/v1/embeddings` endpoint with multi-provider support
- Added `type` parameter to `/v1/models` for model type filtering (text-generation/text-embedding)
- Improved `/v1/chat/completions` with comprehensive parameter documentation
- Added `/{provider}/v1/chat/completions` for provider-specific requests
- Enhanced `/v1/responses` endpoint for agentic CLI compatibility
- Updated `/providers` endpoint with detailed provider information

#### Request/Response Models
- Added detailed field descriptions and examples to all Pydantic models
- `EmbeddingRequest`: Comprehensive parameter explanations using OpenAI reference style
- `ChatCompletionRequest`: Enhanced with field-level documentation and examples
- `ChatMessage`: Detailed role and content descriptions with use cases
- Default examples updated to use working models

#### Format Conversion
- Automatic tool call format conversion for different agentic CLIs
- Support for custom tool call tags via `agent_format` parameter
- Configurable tool execution (server-side vs client-side)
- Environment variable configuration for default formats

### Core Library Improvements

#### Embeddings
- Provider parameter added to `EmbeddingManager.__init__()` (default: "huggingface")
- `embed()` and `embed_batch()` methods now delegate to provider-specific implementations
- Ollama provider: Added `embed()` method using `/api/embeddings` endpoint
- LMStudio provider: Added `embed()` method using `/v1/embeddings` endpoint
- Cache naming includes provider for proper isolation

#### Providers
- Enhanced provider base classes with improved error handling
- Better streaming support across all providers
- Consistent timeout handling and retry logic
- Improved tool call detection and parsing

#### Exception Handling
- Added `UnsupportedProviderError` for better error messages
- Enhanced exception types for embedding-specific errors
- Improved error context and debugging information

### Documentation Overhaul

#### Consolidated Documentation
- Merged `common-mistakes.md` into `troubleshooting.md` with cross-references
- Merged `server-api-reference.md` into simplified `server.md` (1006 → 479 lines)
- Created comprehensive `docs/README.md` as navigation hub
- Removed redundant documentation files (8 files consolidated)

#### New Documentation
- Created `tool-syntax-rewriting.md` covering both tag and syntax rewriters
- Enhanced `embeddings.md` with multi-provider support and examples
- Updated `architecture.md` with server architecture and present-tense language
- Improved `getting-started.md` with comprehensive tool documentation

#### Documentation Organization
- Moved `basic-*.md` files to `docs/apps/` subdirectory
- Created `docs/archive/` for superseded documentation
- Added `docs/archive/README.md` explaining archived content
- Updated all cross-references across documentation

#### Documentation Style
- Removed historical/refactoring language ("replaced", "improved", "before/after")
- Converted all documentation to present tense
- Focused on current capabilities and actionable content
- Simplified language for clarity and accessibility

#### Root README Updates
- Added clearer distinction between core library and optional server
- Enhanced documentation section with better organization
- Added "Architecture & Advanced" section
- Improved Quick Links with comprehensive navigation

### Technical Improvements

#### Code Quality
- Removed unused `simple_model_discovery.py` module
- Cleaned up temporary debug files and scripts
- Removed integration.py tool module (functionality moved to providers)
- Better separation of concerns between core and server

#### Testing
- Added comprehensive tests for embedding providers
- Enhanced server endpoint testing
- Improved tool call syntax rewriting tests
- Better test coverage for multi-provider scenarios

### Breaking Changes
None. All changes are backward compatible with version 2.2.x.

### Migration Guide

#### For Embedding Users
If you were using embeddings, no changes needed. The default behavior remains HuggingFace.

To use other providers:
```python
from abstractcore.embeddings import EmbeddingManager

# HuggingFace (default, unchanged)
embedder = EmbeddingManager(model="sentence-transformers/all-MiniLM-L6-v2")

# Ollama (new)
embedder = EmbeddingManager(model="granite-embedding:278m", provider="ollama")

# LMStudio (new)
embedder = EmbeddingManager(model="text-embedding-all-minilm-l6-v2-embedding", provider="lmstudio")
```

#### For Server Users
Server API endpoints remain compatible. New features:
- Use `?type=text-embedding` to filter embedding models
- Use `agent_format` parameter for custom tool call formats
- Environment variables for default configuration

#### For Documentation Users
- Use `docs/server.md` instead of `server-api-reference.md`
- Use `docs/troubleshooting.md` for all troubleshooting (includes common mistakes)
- Use `docs/README.md` as navigation hub
- Reference `prerequisites.md` instead of deleted `providers.md`

## [2.2.4] - 2025-10-10

### Fixed
- **ONNX Optimization and Warning Management**: Improved embedding performance and user experience
  - **Smart ONNX Model Selection**: EmbeddingManager now automatically selects optimized `model_O3.onnx` for better performance
  - **Warning Suppression**: Eliminated harmless warnings from PyTorch 2.8+ and sentence-transformers during model loading
  - **Graceful Fallbacks**: Multiple fallback layers ensure reliability (optimized ONNX → basic ONNX → PyTorch)
  - **Performance Improvement**: ONNX optimization provides significant speedup for batch embedding operations
  - **Clean Implementation**: Conservative approach with minimal code changes (40 lines) for maintainability

### Technical
- Added `_suppress_onnx_warnings()` context manager to handle known harmless warnings
- Added `_get_optimal_onnx_model()` function for intelligent ONNX variant selection
- Enhanced `_load_model()` with multi-layer fallback strategy and clear logging
- Zero breaking changes - all improvements are additive with sensible defaults

## [2.2.3] - 2025-10-10

### Fixed
- **Installation Package [all] Extra**: Fixed `pip install abstractcore[all]` to truly install ALL modules
  - **Issue**: The `[all]` extra was missing development dependencies (dev, test, docs)
  - **Solution**: Updated `[all]` extra to include complete dependency set (12 total extras)
  - **Coverage**: Now includes all providers, features, and development tools
    - **All Providers** (6): openai, anthropic, ollama, lmstudio, huggingface, mlx
    - **All Features** (3): embeddings, processing, server
    - **All Development** (3): dev, test, docs
  - **Impact**: Users can now confidently use `abstractcore[all]` for complete installation without missing dependencies

### Technical
- **Comprehensive Installation**: `pip install abstractcore[all]` now installs 12 dependency groups
- **Development Ready**: Includes all testing frameworks (pytest-cov, responses), code tools (black, mypy, ruff), and documentation tools (mkdocs)
- **Verified Configuration**: All referenced extras exist and are properly defined with no circular dependencies

## [2.2.2] - 2025-10-10

### Added
- **LLM-as-a-Judge**: Production-ready objective evaluation with structured assessments
  - **BasicJudge** class for critical assessment with constructive skepticism
  - **Multiple file support** with sequential processing to avoid context overflow
  - **Global assessment synthesis** for multi-file evaluations (appears first, followed by individual file results)
  - **Enhanced assessment structure** with judge summary, source reference, and optional criteria details
  - **9 evaluation criteria**: clarity, simplicity, actionability, soundness, innovation, effectiveness, relevance, completeness, coherence
  - **CLI with simple command**: `judge file1.py file2.py --context="code review"` (console script entry point)
  - **Flexible output formats**: JSON, plain text, YAML with structured scoring (1-5 scale)
  - **Optional global assessment control**: `--exclude-global` flag for original list behavior

### Enhanced
- **Built-in Applications**: BasicJudge added to production-ready application suite
  - **Structured output integration** with Pydantic validation and FeedbackRetry for validation error recovery
  - **Chain-of-thought reasoning** for transparent evaluation with low temperature (0.1) for consistency
  - **Custom criteria support** and reference-based evaluation for specialized assessment needs
  - **Comprehensive error handling** with graceful fallbacks and detailed diagnostics

### Documentation
- **Complete BasicJudge documentation**: Enhanced `docs/basic-judge.md` with API reference, examples, and best practices
  - **Real-world examples**: Code review, documentation assessment, academic writing evaluation, multiple file scenarios
  - **CLI parameter documentation** with practical usage patterns and advanced options
  - **Global assessment examples** showing synthesis of multiple file evaluations
- **Updated README.md**: Added BasicJudge to built-in applications with 30-second examples
- **Internal CLI integration**: Added `/judge` command for conversation quality evaluation with detailed feedback

### Technical
- **Context overflow prevention**: Optimized global assessment prompts to work within model context limits
- **Production-grade architecture**: Proper Pydantic integration, sequential file processing, backward compatibility
- **Console script integration**: Simple `judge` command available after package installation (matches `extractor`, `summarizer`)
- **Full backward compatibility**: All existing functionality preserved, optional features clearly marked

## [2.2.1] - 2025-10-10

### Enhanced
- **Timeout Configuration**: Unified timeout management across all components
  - Updated default HTTP timeout from 180s to 300s (5 minutes) for better reliability with large models
  - All providers now consistently inherit timeout from base configuration
  - Server endpoints updated to use unified 5-minute default
  - Improved handling of large language models (36B+ parameters) that require longer processing time

- **Extractor CLI Improvements**: Enhanced command-line interface for knowledge graph extraction
  - Added `--timeout` parameter with proper validation (30s minimum, 2 hours maximum)
  - Users can now configure timeout for large documents and models: `--timeout 3600` for 60 minutes
  - Improved error messages for timeout validation
  - Better support for processing large documents with resource-intensive models

### Fixed
- **BasicExtractor JSON-LD Consistency**: Resolved structural inconsistencies in knowledge graph output
  - Fixed JSON-LD reference normalization where some providers generated string references instead of proper object format
  - Corrected refinement prompt to match initial extraction format exactly (`@type: "s:Relationship"` vs `@type: "r:provides"`)
  - Added missing `s:name` and `strength` fields in relationship refinement
  - All providers now generate consistent, properly structured JSON-LD output

- **Cross-Provider Compatibility**: Improved extraction reliability across different LLM providers
  - LMStudio models now generate proper JSON-LD object references through automatic normalization
  - Reduced warning noise by converting normalization messages to debug level
  - Enhanced iterative refinement to follow exact same structure rules as initial extraction

### Technical
- **Centralized Timeout Management**: All timeout configuration now emanates from `base.py`
  - Providers inherit timeout via `self._timeout` from BaseProvider class
  - Factory system properly propagates timeout parameters through `**kwargs`
  - No hardcoded timeout values remain in provider implementations
  - Consistent 300-second default across HTTP clients, tool execution, and embeddings

### Documentation
- **Updated Model References**: Modernized documentation to use current recommended models
  - Updated `docs/getting-started.md` to use `qwen3:4b-instruct-2507-q4_K_M` (default) and `qwen3-coder:30b` (premium)
  - Replaced outdated `qwen2.5-coder:7b` references throughout getting started guide
  - Added proper cross-references to reorganized documentation (`server.md`, `acore-cli.md`)
  - Enhanced "What's Next?" section with links to universal API server and CLI documentation

- **Cross-Reference Validation**: Verified all documentation links and anchors
  - Confirmed `docs/prerequisites.md` section anchors match README.md references
  - Validated provider setup links point to correct sections (#openai-setup, #anthropic-setup, etc.)
  - Ensured consistent documentation structure across all guides

## Previous Versions

Previous version history is available in the git commit log.<|MERGE_RESOLUTION|>--- conflicted
+++ resolved
@@ -5,132 +5,36 @@
 The format is based on [Keep a Changelog](https://keepachangelog.com/en/1.0.0/),
 and this project adheres to [Semantic Versioning](https://semver.org/spec/v2.0.0.html).
 
-<<<<<<< HEAD
-## [2.6.9] - 2025-12-18
+## [2.8.0] - 2025-12-18
+
+### Added
+- **Model Support**: Added 15+ new models including GLM-4.6V, Qwen3-VL series, Devstral, GPT-OSS, MiniMax-M2, and Granite-4.0-H
+  - Vision models with enhanced OCR (32 languages) and visual agent capabilities
+  - MoE models with detailed expert configurations and quantization specs
+  - Coding models optimized for agentic workflows
+- **Architecture Support**: Added 8 new architectures (glm4v_moe, mistral3, ministral3, granitemoehybrid, gpt_oss, qwen3_vl, qwen3_vl_moe, minimax_m2, harmony)
+- **Compression Modes**: Added `CompressionMode` enum for chat history summarization (LIGHT/STANDARD/HEAVY)
+- **Trace Metadata**: Added HTTP header extraction for distributed tracing support
+
+### Enhanced
+- **Tool Call Parsing**: Improved robustness with sanitization for malformed LLM output
+  - Handles doubled tags, broken closing tags, and unescaped control characters
+  - String-aware JSON escaping preserves structural whitespace
+- **Summarization**: Adaptive chunking now uses model-specific token budgets instead of fixed thresholds
+  - Reduces API calls on large-context models (up to 12x improvement)
+  - Fallback parsing when structured output fails
+- **File Editing**: Added flexible whitespace matching and unified diff support to `edit_file`
+  - Matches patterns ignoring indentation differences
+  - Preserves file's original indentation style
+- **Error Handling**: Added fallback strategies throughout for improved reliability
 
 ### Fixed
 - **Async Trace Capture**: Improved reliability of trace capture in `agenerate()` for async LLM calls
-  - Ensures `response.metadata['trace_id']` is consistently set after async generation
-  - Works across all providers (Ollama, OpenAI-Compatible, Anthropic, vLLM, etc.)
-
-## [2.6.8] - 2025-12-17
-
-### Fixed
-- **Async Generation Tracing**: Fixed missing trace capture in `agenerate()` method
-  - Root cause: `agenerate()` called `_agenerate_internal()` directly without trace capture
-  - Sync `generate()` properly captured traces via `generate_with_telemetry()`, but async did not
-  - Fix: Added trace capture logic to `agenerate()` matching sync behavior
-  - Now sets `response.metadata['trace_id']` for all providers using async generation
-  - Affects all providers: vLLM, Ollama, Anthropic, OpenAI, LMStudio, OpenAI-Compatible
-  - Modified files: `abstractcore/providers/base.py`
-=======
-
-## [2.8.0] - 2025-01-XX
-
-### Added
-- **Model Capabilities Database**: Added 15+ new models to `model_capabilities.json`
-  - GLM-4.6V (106B) and GLM-4.6V-Flash (9B) with native multimodal function calling
-  - Devstral-Small-2-24B and Devstral-2-123B agentic coding models (FP8)
-  - Qwen3-235B-A22B-Instruct-2507 (BF16 and FP8 variants) with 262K context
-  - Qwen3-VL series: 2B, 4B, 8B dense and 30B, 235B MoE vision models
-  - Granite-4.0-H-Tiny (7B/1B active) hybrid MoE with Mamba2 layers
-  - GPT-OSS-20B and GPT-OSS-120B with harmony response format
-  - MiniMax-M2 (230B/10B active) with interleaved thinking
-
-- **Architecture Formats**: Added 8 new architectures to `architecture_formats.json`
-  - `glm4v_moe`: GLM-4.6V multimodal MoE with native tool support
-  - `mistral3` and `ministral3`: Devstral series architectures
-  - `granitemoehybrid`: Granite 4.0 hybrid MoE with Mamba2
-  - `gpt_oss`: OpenAI GPT-OSS with harmony format and reasoning levels
-  - `qwen3_vl` and `qwen3_vl_moe`: Qwen3-VL dense and MoE architectures
-  - `minimax_m2`: MiniMax M2 with `<think>...</think>` format
-  - `harmony`: New message format for GPT-OSS models
-
-### Enhanced
-- **Vision Model Capabilities**: Comprehensive metadata for all vision models
-  - Visual agent capabilities (GUI operation, tool invocation)
-  - Visual coding support (Draw.io, HTML/CSS/JS generation)
-  - Advanced spatial perception (2D/3D grounding)
-  - Enhanced OCR (32 languages for Qwen3-VL, GLM-4.6V)
-  - Long video understanding with second-level indexing
-  - Architecture updates: Interleaved-MRoPE, DeepStack, Text-Timestamp-Alignment
-
-- **MoE Model Specifications**: Detailed expert configurations
-  - Total/active parameter counts
-  - Expert counts and activation patterns
-  - Quantization methods (FP8, MXFP4)
-  - GPU memory requirements
 
 ### Technical Details
-- All new models include proper aliases, canonical names, and source attribution
-- Architecture detection automatically handles new patterns
-- Vision capabilities support Glyph compression calculations
-- Tool support levels properly configured (native/prompted/none)
-- Context limits and output token budgets specified for all models
-
-## [2.6.9] - 2025-12-17
-
-### Fixed
-- **Tool Call Parsing (Unescaped Newlines)**: Robust parsing for Qwen-style `<|tool_call|>` blocks when JSON string values contain literal newlines/tabs
-  - Escapes control characters **only inside JSON strings** (preserves structural whitespace)
-  - Prevents failures for multi-line `write_file` / `execute_python` arguments
-
-### Enhanced
-- **Summarizer Chunking Uses Model Budgets**: Long-document chunking now adapts to provider token budgets instead of a conservative fixed threshold, reducing unnecessary multi-call summarizations on large-context models.
-- **`edit_file` Supports Unified Diff Mode**: Enables precise multi-line edits via single-file unified diffs; keeps find/replace mode for small edits.
-
-### Technical Details
-- **Files Modified**:
-  - `abstractcore/tools/parser.py` (string-aware fallback for tool call JSON with unescaped control characters)
-  - `abstractcore/tools/common_tools.py` (`edit_file` unified diff mode + whitespace-flexible matching)
-
-
-
-## [2.6.8] - 2025-12-17
-
-### Added
-- **CompressionMode Enum for Chat History Summarization**: New compression level control for `summarize_chat_history()`
-  - `CompressionMode.LIGHT`: Keep most information, only remove redundancy
-  - `CompressionMode.STANDARD`: Balanced compression, main points and context (default)
-  - `CompressionMode.HEAVY`: Aggressive compression, only critical information
-
-- **New Parameter in `summarize_chat_history()`**: Added `compression_mode` parameter
-  - Controls summarization aggressiveness via prompt instructions
-  - Maps to appropriate `SummaryLength` for output sizing (LIGHT→DETAILED, STANDARD→STANDARD, HEAVY→BRIEF)
-  - Works with existing `preserve_recent` and `focus` parameters
-
-### Technical Details
-- **Files Modified**:
-  - `abstractcore/processing/basic_summarizer.py` (added CompressionMode enum, COMPRESSION_INSTRUCTIONS dict, modified summarize_chat_history())
-  - `abstractcore/processing/__init__.py` (exported CompressionMode)
-  - `abstractcore/utils/version.py` (version bump to 2.6.8)
-
-### Usage Example
-```python
-from abstractcore.processing import BasicSummarizer, CompressionMode
-
-summarizer = BasicSummarizer(llm)
-
-# Light compression - preserve most details
-result = summarizer.summarize_chat_history(
-    messages=conversation,
-    preserve_recent=6,
-    compression_mode=CompressionMode.LIGHT
-)
-
-# Heavy compression - only critical info
-result = summarizer.summarize_chat_history(
-    messages=conversation,
-    compression_mode=CompressionMode.HEAVY,
-    focus="key decisions"
-)
-```
-
-### Notes
-- Backward compatible: `compression_mode` defaults to `STANDARD`, matching previous behavior
-- Existing apps (summarizer CLI, BasicSession.compact()) continue to work unchanged
-- This feature enables the `/compact` command in AbstractCode
->>>>>>> 05fa14d4
+- All changes maintain backward compatibility
+- New features use optional parameters with sensible defaults
+- Added deprecation warnings for `execute_tools` parameter
 
 ## [2.6.7] - 2025-12-13
 
