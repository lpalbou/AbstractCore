# Changelog

All notable changes to AbstractCore will be documented in this file.

The format is based on [Keep a Changelog](https://keepachangelog.com/en/1.0.0/),
and this project adheres to [Semantic Versioning](https://semver.org/spec/v2.0.0.html).


<<<<<<< HEAD
## [2.3.6] - 2025-01-21

### Fixed

- **ModuleNotFoundError for abstractllm.exceptions**: Added backward compatibility alias `Authentication = AuthenticationError` to resolve import errors when transitioning from AbstractLLM to AbstractCore
- **UTF-8 encoding issues**: Fixed non-ASCII character handling in main module for proper Python 3 support
- **Processing module dependencies**: Ensured core dependencies (`pydantic`, `httpx`, `tiktoken`) are properly available for CLI tools

### Technical

- Added `Authentication` alias in `abstractllm/exceptions/__init__.py` for backward compatibility
- Fixed encoding declaration in `abstractllm/__init__.py`
- Maintained processing module as core functionality (not optional)

## [2.3.6] - 2025-01-21
=======
## [2.3.6] - 2025-10-14

### Fixed

#### Documentation: Missing Apps Coverage
- **Problem**: Built-in CLI applications (summarizer, extractor, judge) were poorly documented and not mentioned in main README.md
- **Root Cause**: Apps functionality was buried in specialized documentation sections with no direct terminal usage examples
- **Solution**: Comprehensive documentation overhaul with prominent apps coverage
- **Impact**: Users can now easily discover and use production-ready CLI tools without Python programming

#### Enhanced Apps Documentation
- **Added**: Major "Built-in Applications (Ready-to-Use CLI Tools)" section to README.md
- **Added**: Direct terminal usage examples for all three apps (`summarizer`, `extractor`, `judge`)
- **Added**: Comprehensive parameter documentation with all available options
- **Added**: Alternative usage methods (direct commands, Python module, prefixed commands)
- **Fixed**: Missing judge app in `__main__.py` launcher
- **Enhanced**: All app documentation files with "Quick CLI Usage" sections

#### Centralized Token Utilities
- **Added**: New `abstractllm/utils/token_utils.py` module for centralized token counting and management
- **Consolidated**: Token-related utilities from scattered locations into single module
- **Enhanced**: Consistent token counting across all components
- **Impact**: Better token management and cost estimation capabilities

### Technical

#### Documentation Structure Improvements
- **README.md**: Added apps section with parameter tables and usage examples
- **docs/README.md**: Promoted apps to major section "🛠️ Built-in Applications (CLI Tools)"
- **docs/apps/basic-summarizer.md**: Added CLI section with direct terminal usage
- **docs/apps/basic-extractor.md**: Enhanced CLI documentation with alternative methods
- **docs/apps/basic-judge.md**: Improved CLI section with comprehensive examples
- **abstractllm/apps/__main__.py**: Fixed to include all three apps (summarizer, extractor, judge)

#### CLI Applications Coverage
- **Documented**: CLI entry points from pyproject.toml
  - Direct commands: `summarizer`, `extractor`, `judge`
- **Parameter Documentation**: Complete coverage of all CLI parameters with options, defaults, and descriptions
- **Usage Examples**: Realistic examples showing actual parameter usage for common scenarios

#### Files Modified
- `README.md`: Added comprehensive apps section with parameter documentation
- `docs/README.md`: Enhanced apps visibility and navigation
- `docs/apps/basic-summarizer.md`: Added CLI interface section
- `docs/apps/basic-extractor.md`: Enhanced CLI documentation
- `docs/apps/basic-judge.md`: Improved CLI examples
- `abstractllm/apps/__main__.py`: Fixed missing judge app support
- `abstractllm/utils/token_utils.py`: New centralized token utilities module

#### Impact
✅ **Discoverability**: Apps now prominently featured in main documentation  
✅ **Usability**: Clear direct terminal usage without Python knowledge required  
✅ **Completeness**: All parameters documented with practical examples  
✅ **Consistency**: Unified documentation structure across all three apps  
✅ **Accessibility**: Multiple usage methods for different user preferences

## [2.3.5] - 2025-10-14
>>>>>>> 6890b884

### Fixed

#### CRITICAL: Tools + Structured Output Compatibility
- **Problem**: AbstractCore's `tools` and `response_model` parameters were mutually exclusive, preventing users from combining function calling with structured output validation
- **Root Cause**: `StructuredOutputHandler` bypassed normal tool execution flow and tried to validate tool call JSON against Pydantic model
- **Solution**: Implemented sequential execution pattern - tools execute first, then structured output uses results as context
- **Impact**: Enables sophisticated LLM applications requiring both function calling and structured output validation
- **Usage**: `llm.generate(tools=[func], response_model=Model, execute_tools=True)` now works seamlessly
- **Limitation**: Streaming not supported in hybrid mode (clear error message provided)

#### Enhanced BaseProvider Interface
- **Added**: `generate()` method to BaseProvider implementing AbstractLLMInterface
- **Fixed**: Proper delegation from `generate()` to `generate_with_telemetry()` with full parameter passthrough
- **Impact**: Ensures consistent API behavior across all provider implementations

### Technical

#### Implementation Details
- Added `_handle_tools_with_structured_output()` method with sequential execution strategy
- Modified `generate_with_telemetry()` to detect and route hybrid requests appropriately
- Enhanced prompt engineering to inject tool execution results into structured output context
- Maintained full backward compatibility for single-mode usage (tools-only or structured-only)

#### Files Modified
- `abstractllm/providers/base.py`: Added hybrid handling logic and generate() method implementation
- Sequential execution: Tool execution → Context enhancement → Structured output generation
- Clean error handling with descriptive messages for unsupported combinations

#### Test Results
✅ Tools-only mode: Works correctly  
✅ Structured output-only mode: Works correctly  
✅ **NEW**: Hybrid mode (tools + structured output): Now works correctly  
✅ Backward compatibility: All existing functionality preserved  
✅ Error handling: Clear messages for unsupported streaming + hybrid combination

## [2.3.6] - 2025-01-21

### Added

#### State-of-the-Art GitHub Pages Website
- **Professional Website**: Created comprehensive GitHub Pages website at `https://lpalbou.github.io/AbstractCore/`
- **Modern UI/UX**: Responsive design with dark/light theme toggle, smooth animations, and mobile-first approach
- **Interactive Features**: Code block copy functionality, smooth scrolling navigation, and dynamic theme switching
- **Provider Showcase**: Visual display of all supported LLM providers (OpenAI, Anthropic, Ollama, MLX, LMStudio, HuggingFace)
- **SEO Optimization**: Complete sitemap.xml, robots.txt, and meta tags for search engine visibility
- **LLM Integration**: Added `llms.txt` and `llms-full.txt` files for enhanced LLM compatibility and content discovery

#### Comprehensive Tool Calling Documentation
- **New Documentation**: Created `docs/tool-calling.md` with complete coverage of the tool calling system
- **Rich Decorator Examples**: Documented the full capabilities of the `@tool` decorator including metadata injection
- **Architecture-Aware Formatting**: Explained how tool definitions adapt to different model architectures (Qwen, LLaMA, Gemma)
- **Tool Syntax Rewriting**: Integrated comprehensive documentation of Tag Rewriter and Syntax Rewriter systems
- **Real-World Examples**: Showcased actual tools from `common_tools.py` with full metadata and system prompt integration

### Enhanced

#### Documentation Consolidation and Cleanup
- **Professional Tone**: Removed pretentious language, excessive emojis, and marketing hype from all documentation
- **Consolidated Content**: Merged `tool-syntax-rewriting.md` into comprehensive `tool-calling.md` documentation
- **Fixed Cross-References**: Updated all internal links in README.md, docs/README.md, and getting-started.md
- **Consistent Styling**: Standardized documentation format and removed redundant content
- **HTML Documentation**: Created HTML versions of all documentation for the GitHub Pages website

#### Website Architecture
- **Static Site Generation**: Pure HTML/CSS/JavaScript implementation for maximum performance and compatibility
- **Asset Organization**: Structured asset directory with optimized SVG logos and provider icons
- **GitHub Pages Optimization**: Added `.nojekyll` file and proper CNAME configuration for custom domains
- **Documentation Integration**: Seamless integration between website and documentation with consistent navigation

### Technical

#### Files Added
- `index.html`: Main landing page with hero section, features showcase, and provider display
- `assets/css/main.css`: Comprehensive styling with CSS variables for theming and responsive design
- `assets/js/main.js`: Interactive functionality including theme switching and mobile navigation
- `llms.txt`: Concise LLM-friendly project overview with key documentation links
- `llms-full.txt`: Complete documentation content aggregated for LLM consumption
- `docs/tool-calling.html`: HTML version of comprehensive tool calling documentation
- `robots.txt` and `sitemap.xml`: SEO optimization files for search engine discovery

#### Documentation Updates
- Enhanced `docs/tool-calling.md` with complete `@tool` decorator capabilities and real-world examples
- Updated README.md, docs/README.md, and docs/getting-started.md with professional tone and correct links
- Removed redundant `docs/tool-syntax-rewriting.md` after content integration
- Fixed all cross-references and internal navigation links

#### GitHub Pages Deployment
- Created clean `gh-pages` branch with optimized website content
- Implemented proper GitHub Pages configuration with SEO optimization
- Added comprehensive LLM compatibility files for enhanced discoverability
- Structured deployment ready for custom domain configuration

### Impact
- **Enhanced Developer Experience**: Professional website provides clear project overview and easy navigation
- **Improved Documentation Quality**: Consolidated, professional documentation without redundancy or pretentious language
- **Better LLM Integration**: Structured `llms.txt` files enable better LLM understanding and interaction with the project
- **Increased Discoverability**: SEO-optimized website improves project visibility and accessibility
- **Comprehensive Tool Documentation**: Complete coverage of tool calling system with practical examples and architecture details

## [2.3.6] - 2025-01-21

### Fixed

#### ONNX Runtime Warning Suppression
- **Problem**: ONNX Runtime displayed verbose CoreML execution provider warnings on macOS during embedding model initialization
- **Root Cause**: ONNX Runtime logs informational messages about CoreML partitioning and node assignment directly to stderr, bypassing Python's warning system
- **Solution**: Added ONNX Runtime log level configuration in `_suppress_onnx_warnings()` to suppress harmless informational messages
- **Impact**: Cleaner console output during embedding operations while preserving debugging capability via `ABSTRACTLLM_ONNX_VERBOSE=1` environment variable
- **Technical**: Set `onnxruntime.set_default_logger_severity(3)` to suppress warnings that don't affect performance or quality


## [2.3.6] - 2025-01-21

### Fixed

#### Critical Ollama Endpoint Selection Bug
- **Problem**: Ollama provider was generating excessively verbose responses (1000+ characters for simple questions like "What is 2+2?")
- **Root Cause**: Provider incorrectly used `/api/generate` endpoint for all requests, including tool-enabled conversations
- **Solution**: Updated endpoint selection logic to use `/api/chat` by default, following Ollama's API design recommendations
- **Impact**: Reduced response length from 977+ characters to 15 characters for simple queries, eliminated "infinite text" generation issue
- **Technical**: Modified `_generate_internal()` method to use `use_chat_format = tools is not None or messages is not None or True` for proper endpoint routing

#### Session Serialization Parameter Consistency
- **Problem**: Inconsistent parameter naming between `session.add_message()` using `name` and `session.generate()` using `username`
- **Root Cause**: Parameter standardization was incomplete during metadata redesign
- **Solution**: Standardized both methods to use `name` parameter, aligning with `session_schema.json` specification
- **Impact**: Consistent API across session methods, improved developer experience

#### Tool Execution Results in Live Sessions
- **Problem**: Tool execution results were missing from chat history during live CLI sessions but appeared after session reload
- **Root Cause**: Tool results were not being added to session message history during execution
- **Solution**: Modified `_execute_tool_calls()` in CLI to explicitly add `role="tool"` messages with execution metadata
- **Impact**: Tool results now immediately available to assistant during conversation, consistent behavior between live and serialized sessions

#### Common Tools Defensive Programming
- **Problem**: `list_files` and `search_files` tools failed with type errors when `head_limit` parameter was passed as string
- **Root Cause**: LLM-generated tool calls sometimes provided numeric parameters as strings
- **Solution**: Added defensive type conversion with fallback to default values on `ValueError`
- **Impact**: Improved tool reliability and error handling

### Enhanced

#### Comprehensive Session Management System
- **Session Serialization**: Complete session state preservation including provider, model, parameters, system prompt, tool registry, and conversation history
- **Optional Analytics**: Added `generate_summary()`, `generate_assessment()`, and `extract_facts()` methods for session-level insights
- **Versioned Schema**: Implemented `session-archive/v1` format with JSON schema validation in `abstractllm/assets/session_schema.json`
- **CLI Integration**: Added `/save <file> [--summary] [--assessment] [--facts]` and `/load <file>` commands with optional analytics generation
- **Backward Compatibility**: Graceful handling of legacy session formats during load operations

#### Enhanced CLI User Experience
- **Improved Help System**: Comprehensive, aesthetically pleasing help text with detailed command documentation and usage examples
- **Tool Integration**: Added `search_files` tool to CLI with full documentation and status reporting
- **Better Banner**: Informative startup banner with quick commands and available tools overview
- **Parameter Documentation**: Clear documentation of `/save` command options and usage patterns

#### Metadata System Redesign
- **Extensible Metadata**: Moved `name` field into `metadata` dictionary for better extensibility
- **Location Support**: Added `location` property backed by `metadata['location']` for geographical context
- **Property-Based Access**: Clean API with `message.name` and `message.location` properties while maintaining metadata flexibility
- **Backward Compatibility**: Automatic migration of legacy `name` field to `metadata['name']` during deserialization

### Technical

#### Files Modified
- `abstractllm/providers/ollama_provider.py`: Fixed endpoint selection logic to use `/api/chat` by default
- `abstractllm/core/session.py`: Enhanced serialization, standardized parameter naming, added analytics methods
- `abstractllm/core/types.py`: Redesigned metadata system with property-based access
- `abstractllm/utils/cli.py`: Improved help system, added tool integration, enhanced save/load commands
- `abstractllm/tools/common_tools.py`: Added defensive programming for parameter type handling
- `abstractllm/assets/session_schema.json`: Created comprehensive JSON schema for session validation
- `docs/session.md`: New documentation explaining session management and serialization benefits

#### Test Results
✅ Ollama responses now concise (15 chars vs 977+ chars previously)  
✅ Session serialization preserves complete state including analytics  
✅ Tool execution results properly integrated into live chat history  
✅ Parameter consistency across all session methods  
✅ Defensive tool parameter handling prevents type errors  
✅ Backward compatibility maintained for existing session files

## [2.3.6] - 2025-01-21

### Fixed

#### LMStudio Provider Endpoint Correction
- **Problem**: LMStudio was receiving `GET /models` instead of `GET /v1/models`, causing "Unexpected endpoint" errors
- **Root Cause**: `_validate_model()` method incorrectly stripped `/v1` from base_url before calling model discovery
- **Solution**: Removed incorrect base_url manipulation, now correctly uses full OpenAI-compatible endpoint path
- **Impact**: LMStudio provider now works reliably without endpoint errors in logs

#### CLI Tool Execution in Single-Prompt Mode
- **Problem**: Tool calls generated by models were not being executed when using `--prompt` flag
- **Root Cause**: `run_single_prompt()` method was printing raw response content instead of using tool parsing/execution flow
- **Solution**: Changed `run_single_prompt()` to use `generate_response()` for consistent tool handling across interactive and single-prompt modes
- **Impact**: `--prompt` mode now properly detects, parses, and executes tool calls

#### CLI Output Formatting for Command-Line Use
- **Problem**: Single-prompt mode showed banner and assistant prefixes, making output unsuitable for scripting
- **Solution**: Added `single_prompt_mode` flag to suppress:
  - Banner and help text
  - "🤖 Assistant:" prefix
  - "🔧 Tool Results:" header and tool call details
- **Impact**: Clean, script-friendly output when using `--prompt` flag

#### Architecture Detection for Qwen3-Next Models
- **Problem**: `qwen/qwen3-next-80b` generated tool calls correctly but they weren't being parsed or executed
- **Root Cause**: Architecture was incorrectly configured with `tool_format: "prompted"` instead of `tool_format: "special_token"`
- **Solution**: Updated `architecture_formats.json` to use correct `special_token` format with `<|tool_call|>` prefix
- **Impact**: Qwen3-Next models now work correctly in both streaming and non-streaming modes

### Enhanced

#### Universal Tool Call Parser Robustness
- **Problem**: Models generate tool calls in unpredictable formats regardless of their detected architecture:
  - Code block wrapping: ` ```json<|tool_call|>...</|tool_call|>``` `
  - Wrong field names: `"command"` or `"function"` instead of `"name"`
  - Architecture mismatch: Models using formats different from their detected type
- **Solution**: Three-part enhancement to tool call parser:

1. **Code Block Stripping** (`_parse_special_token`):
   - Pre-processes responses to remove markdown code fences (` ```json`, ` ```python`, etc.)
   - Enables detection of tool calls wrapped in code blocks

2. **Field Name Normalization** (`_parse_special_token`):
   - Accepts `command`, `function`, `tool`, `action` as alternatives to `name`
   - Accepts `params`, `parameters` as alternatives to `arguments`
   - Ensures robust parsing regardless of LLM-generated field names

3. **Format-Agnostic CLI Parsing** (`cli.py`):
   - Changed from architecture-based parser selection to universal `_parse_any_format()`
   - Tries ALL parsers (special_token, function_call, xml, tool_code, raw_json) for every response
   - Ensures CLI handles any tool call format from any model

- **Impact**: 
  - Fixed tool call detection for models like `cogito:3b` that wrap calls in JSON blocks
  - Fixed parsing for models using non-standard field names
  - Made CLI truly universal and production-ready across all model types

### Technical

#### Files Modified
- `abstractllm/providers/lmstudio_provider.py`: Fixed endpoint path handling
- `abstractllm/utils/cli.py`: Enhanced tool execution and output formatting for single-prompt mode
- `abstractllm/assets/architecture_formats.json`: Corrected qwen3-next tool format
- `abstractllm/assets/model_capabilities.json`: Added clarifying note about tool call format
- `abstractllm/tools/parser.py`: Enhanced parser with code block stripping and field normalization

#### Test Results
✅ LMStudio endpoints work correctly (no "Unexpected endpoint" errors)  
✅ Tool calls executed in both interactive and `--prompt` modes  
✅ Clean, script-friendly output in single-prompt mode  
✅ `qwen/qwen3-next-80b` tool calls work in streaming and non-streaming  
✅ `cogito:3b` tool calls in JSON blocks now detected and executed  
✅ `gemma3n:e4b` with wrong field names now parsed correctly  
✅ All existing models continue to work without regression

## [2.3.6] - 2025-01-21

### Major Changes

#### Server Simplification and Enhancement
- Simplified server implementation in `abstractllm/server/app.py` (reduced from ~4000 to ~1500 lines)
- Removed complex model discovery in favor of direct provider queries
- Added comprehensive endpoint documentation with OpenAI-style descriptions
- Enhanced request/response models with detailed parameter descriptions and examples

#### Multi-Provider Embedding Support
- `EmbeddingManager` now supports three providers: HuggingFace, Ollama, and LMStudio
- Unified embedding API across all providers with automatic format conversion
- Provider-specific caching for isolation and performance
- Backward compatible with existing HuggingFace-only code (default provider)

#### Tool Call Syntax Rewriting
- Added `syntax_rewriter.py` for server-side tool call format conversion
- Supports multiple formats: OpenAI, Codex, Qwen3, LLaMA3, Gemma, XML
- Automatic format detection based on headers, user-agent, and model name
- Enables seamless integration with agentic CLIs (Codex, Crush, Gemini CLI)

#### Model Discovery and Filtering
- Added `/v1/models?type=text-embedding` endpoint for filtering embedding models
- Heuristic-based model type detection (embedding vs text-generation)
- Embedding patterns: "embed", "all-minilm", "bert-", "-bert", "bge-", "gte-", etc.
- Provider-specific model filtering via query parameters

### Server Enhancements

#### API Endpoints
- Enhanced `/v1/embeddings` endpoint with multi-provider support
- Added `type` parameter to `/v1/models` for model type filtering (text-generation/text-embedding)
- Improved `/v1/chat/completions` with comprehensive parameter documentation
- Added `/{provider}/v1/chat/completions` for provider-specific requests
- Enhanced `/v1/responses` endpoint for agentic CLI compatibility
- Updated `/providers` endpoint with detailed provider information

#### Request/Response Models
- Added detailed field descriptions and examples to all Pydantic models
- `EmbeddingRequest`: Comprehensive parameter explanations using OpenAI reference style
- `ChatCompletionRequest`: Enhanced with field-level documentation and examples
- `ChatMessage`: Detailed role and content descriptions with use cases
- Default examples updated to use working models

#### Format Conversion
- Automatic tool call format conversion for different agentic CLIs
- Support for custom tool call tags via `agent_format` parameter
- Configurable tool execution (server-side vs client-side)
- Environment variable configuration for default formats

### Core Library Improvements

#### Embeddings
- Provider parameter added to `EmbeddingManager.__init__()` (default: "huggingface")
- `embed()` and `embed_batch()` methods now delegate to provider-specific implementations
- Ollama provider: Added `embed()` method using `/api/embeddings` endpoint
- LMStudio provider: Added `embed()` method using `/v1/embeddings` endpoint
- Cache naming includes provider for proper isolation

#### Providers
- Enhanced provider base classes with improved error handling
- Better streaming support across all providers
- Consistent timeout handling and retry logic
- Improved tool call detection and parsing

#### Exception Handling
- Added `UnsupportedProviderError` for better error messages
- Enhanced exception types for embedding-specific errors
- Improved error context and debugging information

### Documentation Overhaul

#### Consolidated Documentation
- Merged `common-mistakes.md` into `troubleshooting.md` with cross-references
- Merged `server-api-reference.md` into simplified `server.md` (1006 → 479 lines)
- Created comprehensive `docs/README.md` as navigation hub
- Removed redundant documentation files (8 files consolidated)

#### New Documentation
- Created `tool-syntax-rewriting.md` covering both tag and syntax rewriters
- Enhanced `embeddings.md` with multi-provider support and examples
- Updated `architecture.md` with server architecture and present-tense language
- Improved `getting-started.md` with comprehensive tool documentation

#### Documentation Organization
- Moved `basic-*.md` files to `docs/apps/` subdirectory
- Created `docs/archive/` for superseded documentation
- Added `docs/archive/README.md` explaining archived content
- Updated all cross-references across documentation

#### Documentation Style
- Removed historical/refactoring language ("replaced", "improved", "before/after")
- Converted all documentation to present tense
- Focused on current capabilities and actionable content
- Simplified language for clarity and accessibility

#### Root README Updates
- Added clearer distinction between core library and optional server
- Enhanced documentation section with better organization
- Added "Architecture & Advanced" section
- Improved Quick Links with comprehensive navigation

### Technical Improvements

#### Code Quality
- Removed unused `simple_model_discovery.py` module
- Cleaned up temporary debug files and scripts
- Removed integration.py tool module (functionality moved to providers)
- Better separation of concerns between core and server

#### Testing
- Added comprehensive tests for embedding providers
- Enhanced server endpoint testing
- Improved tool call syntax rewriting tests
- Better test coverage for multi-provider scenarios

### Breaking Changes
None. All changes are backward compatible with version 2.2.x.

### Migration Guide

#### For Embedding Users
If you were using embeddings, no changes needed. The default behavior remains HuggingFace.

To use other providers:
```python
from abstractllm.embeddings import EmbeddingManager

# HuggingFace (default, unchanged)
embedder = EmbeddingManager(model="sentence-transformers/all-MiniLM-L6-v2")

# Ollama (new)
embedder = EmbeddingManager(model="granite-embedding:278m", provider="ollama")

# LMStudio (new)
embedder = EmbeddingManager(model="text-embedding-all-minilm-l6-v2-embedding", provider="lmstudio")
```

#### For Server Users
Server API endpoints remain compatible. New features:
- Use `?type=text-embedding` to filter embedding models
- Use `agent_format` parameter for custom tool call formats
- Environment variables for default configuration

#### For Documentation Users
- Use `docs/server.md` instead of `server-api-reference.md`
- Use `docs/troubleshooting.md` for all troubleshooting (includes common mistakes)
- Use `docs/README.md` as navigation hub
- Reference `prerequisites.md` instead of deleted `providers.md`

## [2.3.6] - 2025-01-21

### Fixed
- **CRITICAL: Streaming Tool Call Tag Rewriting**: Fixed broken tag rewriting in streaming mode
  - **Problem**: Custom tool call tags (set via `/tooltag` command) were ignored in streaming mode
  - **Root Cause**: Broken `_apply_tag_rewriting()` method tried to create temporary provider instances instead of using existing tag rewriter infrastructure
  - **Solution**: Completely rewrote tag rewriting integration to use proven `ToolCallTagRewriter.rewrite_streaming_chunk()` method
  - **Result**: Custom tags now work identically in streaming and non-streaming modes
  - **Implementation**:
    - Added `_initialize_tag_rewriter()` method to properly parse tag configurations
    - Replaced broken temporary provider approach with direct streaming chunk rewriting
    - Added tag rewrite buffer management for handling split tool calls across chunks
    - Maintains <10ms first chunk latency with zero performance regression

### Added
- **Unified Streaming Architecture**: Revolutionary new streaming implementation
  - **Problem**: Complex dual-mode streaming with inconsistent tool handling
  - **Solution**: Single, unified streaming strategy that works identically across ALL providers
  - **Key Features**:
    - Real-time tool call detection during streaming
    - Immediate tool execution mid-stream
    - Zero buffering overhead
    - 5x faster first chunk delivery (<10ms)
    - Robust support for multiple tool formats (Qwen, LLaMA, Gemma, XML)
    - **NOW WITH**: Full custom tag rewriting support in streaming mode

### Technical Improvements
- **Streaming Performance**:
  - First chunk delivery reduced from ~50ms to <10ms
  - 37% reduction in streaming code complexity
  - Eliminated previous buffering and multi-mode processing
  - Added robust error handling for malformed responses

- **Streaming Implementation**:
  - Created `abstractllm/providers/streaming.py` with unified implementation
  - Added `IncrementalToolDetector` state machine
  - Implemented `UnifiedStreamProcessor` for consistent across-provider streaming
  - Supports incremental tool detection without full response buffering
  - Zero breaking changes to existing API

### Enhanced
- **Tool Streaming**:
  - Real-time tool call detection across all providers
  - Immediate tool execution during streaming
  - Consistent tool handling between streaming and non-streaming modes
  - Eliminated race conditions in tool execution
  - Simplified provider-agnostic tool processing

### Providers Impacted
- **Full support for**:
  - OpenAI
  - Anthropic
  - Ollama
  - MLX
  - LMStudio
  - HuggingFace

### Documentation
- Updated docs (README.md, architecture.md, providers.md) with new streaming details
- Added comprehensive examples demonstrating unified streaming capabilities
- Enhanced performance and architectural notes

## [2.3.6] - 2025-01-21

### Fixed
- **Streaming Tool Output Consistency**: Fixed inconsistent formatting between streaming and non-streaming tool execution
  - **Problem**: Streaming mode showed raw `<function_call>` tags while non-streaming showed clean "Tool Results:" format
  - **Root Cause**: Tool call tag rewriting happened before tool execution, so tool results weren't properly formatted
  - **Solution**: Reordered streaming processing to collect all chunks first, execute tools, then apply tag rewriting to the complete response
  - **Result**: Both modes now show identical "Tool Results:" formatting with tool transparency (🔧 Tool: name(params))
  - **Benefit**: Consistent professional output suitable for ReAct agents and user-facing applications

### Enhanced
- **Tool Result Transparency**: Improved tool result formatting to show both action and result for better ReAct agent compatibility
  - Tool results now display: `🔧 Tool: tool_name({'param': 'value'})` followed by the actual result
  - Provides complete Action → Observation information needed for ReAct workflows
  - Works consistently across all tools (list_files, read_file, write_file, execute_command, custom tools)
  - No hardcoded tool references - fully generic implementation using existing AbstractLLM infrastructure

### Technical
- **Streaming Architecture Improvement**: Simplified streaming tool execution flow
  - Single processing path: collect chunks → execute tools → format complete response → apply tag rewriting
  - Eliminated race conditions between tag rewriting and tool execution
  - Reduced complexity while maintaining backward compatibility
  - All changes made to base provider - no provider-specific modifications needed

## [2.3.6] - 2025-01-21

### Fixed
- **Native Tool Metadata Preservation**: Enhanced metadata (tags, when_to_use, examples) now preserved in native tool calls
- **Architecture-Aware Examples**: Tool examples now use correct format per architecture (Qwen3: `<|tool_call|>`, LLaMA3: `<function_call>`, Gemma3: plain JSON)
- **Tool Call Parsing**: Fixed parsing system works with all tool call formats across all architectures

### Enhanced
- **Tool Call Format Detection**: Improved regex patterns for better JSON tool call detection
- **Parser Fallback System**: Added proper fallback handling for unknown tool formats
- **Real Model Testing**: Comprehensive testing with actual Ollama models confirms all fixes work correctly

### Documentation
- **Architecture Model Checks**: Updated test results documentation with latest fixes and improvements
- **Tool Metadata Usage**: Documented how enhanced metadata is handled in both prompted and native tool calling

## [2.3.6] - 2025-01-21

### Enhanced
- **Unified Token Parameter Strategy**: Improved token management with helper methods and comprehensive validation
  - **Helper Methods**: Added `calculate_token_budget()`, `validate_token_constraints()`, `estimate_tokens()`, and `get_token_configuration_summary()` for better token planning
  - **Proactive Guidance**: Automatic warnings during provider initialization help identify potentially problematic configurations
  - **Smart Validation**: Provider-specific suggestions (e.g., GPT-4: 128k limit, Claude: 200k, Gemini: 1M) with efficiency ratio analysis
  - **Legacy Support**: Added deprecation warning for `context_size` parameter while maintaining backward compatibility

### Documentation
- **Comprehensive Token Vocabulary**: Enhanced documentation across core modules with clear examples and best practices
  - **Two Configuration Strategies**: Budget + Output Reserve (recommended) and Explicit Input + Output (advanced) with concrete examples
  - **Provider Abstraction Explained**: Clear documentation of how AbstractLLM handles provider-specific parameter mapping internally
  - **Helper Method Examples**: Complete usage examples for token estimation, validation, and configuration summary generation
  - **Quick Start Integration**: Updated package docstring with unified token management examples

### Technical
- **Enhanced Validation Framework**: Built-in token configuration validation with actionable feedback
  - **Automatic Warning System**: Validates configurations during provider initialization with debug logging
  - **Safety Margin Calculations**: Token budget estimation with configurable safety margins for production use
  - **Efficiency Analysis**: Warns when output tokens exceed 80% of context window or input allocation is too small
  - **Error Prevention**: Helps users avoid common token configuration mistakes before runtime

This release focuses on improving the developer experience with AbstractLLM's unified token parameter approach, providing better guidance and validation while maintaining full backward compatibility.

## [2.3.6] - 2025-01-21

### Fixed
- **ONNX Optimization and Warning Management**: Improved embedding performance and user experience
  - **Smart ONNX Model Selection**: EmbeddingManager now automatically selects optimized `model_O3.onnx` for better performance
  - **Warning Suppression**: Eliminated harmless warnings from PyTorch 2.8+ and sentence-transformers during model loading
  - **Graceful Fallbacks**: Multiple fallback layers ensure reliability (optimized ONNX → basic ONNX → PyTorch)
  - **Performance Improvement**: ONNX optimization provides significant speedup for batch embedding operations
  - **Clean Implementation**: Conservative approach with minimal code changes (40 lines) for maintainability

### Technical
- Added `_suppress_onnx_warnings()` context manager to handle known harmless warnings
- Added `_get_optimal_onnx_model()` function for intelligent ONNX variant selection
- Enhanced `_load_model()` with multi-layer fallback strategy and clear logging
- Zero breaking changes - all improvements are additive with sensible defaults

## [2.3.6] - 2025-01-21

### Fixed
- **Installation Package [all] Extra**: Fixed `pip install abstractcore[all]` to truly install ALL modules
  - **Issue**: The `[all]` extra was missing development dependencies (dev, test, docs)
  - **Solution**: Updated `[all]` extra to include complete dependency set (12 total extras)
  - **Coverage**: Now includes all providers, features, and development tools
    - **All Providers** (6): openai, anthropic, ollama, lmstudio, huggingface, mlx
    - **All Features** (3): embeddings, processing, server
    - **All Development** (3): dev, test, docs
  - **Impact**: Users can now confidently use `abstractcore[all]` for complete installation without missing dependencies

### Technical
- **Comprehensive Installation**: `pip install abstractcore[all]` now installs 12 dependency groups
- **Development Ready**: Includes all testing frameworks (pytest-cov, responses), code tools (black, mypy, ruff), and documentation tools (mkdocs)
- **Verified Configuration**: All referenced extras exist and are properly defined with no circular dependencies

## [2.3.6] - 2025-01-21

### Added
- **LLM-as-a-Judge**: Production-ready objective evaluation with structured assessments
  - **BasicJudge** class for critical assessment with constructive skepticism
  - **Multiple file support** with sequential processing to avoid context overflow
  - **Global assessment synthesis** for multi-file evaluations (appears first, followed by individual file results)
  - **Enhanced assessment structure** with judge summary, source reference, and optional criteria details
  - **9 evaluation criteria**: clarity, simplicity, actionability, soundness, innovation, effectiveness, relevance, completeness, coherence
  - **CLI with simple command**: `judge file1.py file2.py --context="code review"` (console script entry point)
  - **Flexible output formats**: JSON, plain text, YAML with structured scoring (1-5 scale)
  - **Optional global assessment control**: `--exclude-global` flag for original list behavior

### Enhanced
- **Built-in Applications**: BasicJudge added to production-ready application suite
  - **Structured output integration** with Pydantic validation and FeedbackRetry for validation error recovery
  - **Chain-of-thought reasoning** for transparent evaluation with low temperature (0.1) for consistency
  - **Custom criteria support** and reference-based evaluation for specialized assessment needs
  - **Comprehensive error handling** with graceful fallbacks and detailed diagnostics

### Documentation
- **Complete BasicJudge documentation**: Enhanced `docs/basic-judge.md` with API reference, examples, and best practices
  - **Real-world examples**: Code review, documentation assessment, academic writing evaluation, multiple file scenarios
  - **CLI parameter documentation** with practical usage patterns and advanced options
  - **Global assessment examples** showing synthesis of multiple file evaluations
- **Updated README.md**: Added BasicJudge to built-in applications with 30-second examples
- **Internal CLI integration**: Added `/judge` command for conversation quality evaluation with detailed feedback

### Technical
- **Context overflow prevention**: Optimized global assessment prompts to work within model context limits
- **Production-grade architecture**: Proper Pydantic integration, sequential file processing, backward compatibility
- **Console script integration**: Simple `judge` command available after package installation (matches `extractor`, `summarizer`)
- **Full backward compatibility**: All existing functionality preserved, optional features clearly marked

## [2.3.6] - 2025-01-21

### Enhanced
- **Timeout Configuration**: Unified timeout management across all components
  - Updated default HTTP timeout from 180s to 300s (5 minutes) for better reliability with large models
  - All providers now consistently inherit timeout from base configuration
  - Server endpoints updated to use unified 5-minute default
  - Improved handling of large language models (36B+ parameters) that require longer processing time

- **Extractor CLI Improvements**: Enhanced command-line interface for knowledge graph extraction
  - Added `--timeout` parameter with proper validation (30s minimum, 2 hours maximum)
  - Users can now configure timeout for large documents and models: `--timeout 3600` for 60 minutes
  - Improved error messages for timeout validation
  - Better support for processing large documents with resource-intensive models

### Fixed
- **BasicExtractor JSON-LD Consistency**: Resolved structural inconsistencies in knowledge graph output
  - Fixed JSON-LD reference normalization where some providers generated string references instead of proper object format
  - Corrected refinement prompt to match initial extraction format exactly (`@type: "s:Relationship"` vs `@type: "r:provides"`)
  - Added missing `s:name` and `strength` fields in relationship refinement
  - All providers now generate consistent, properly structured JSON-LD output

- **Cross-Provider Compatibility**: Improved extraction reliability across different LLM providers
  - LMStudio models now generate proper JSON-LD object references through automatic normalization
  - Reduced warning noise by converting normalization messages to debug level
  - Enhanced iterative refinement to follow exact same structure rules as initial extraction

### Technical
- **Centralized Timeout Management**: All timeout configuration now emanates from `base.py`
  - Providers inherit timeout via `self._timeout` from BaseProvider class
  - Factory system properly propagates timeout parameters through `**kwargs`
  - No hardcoded timeout values remain in provider implementations
  - Consistent 300-second default across HTTP clients, tool execution, and embeddings

### Documentation
- **Updated Model References**: Modernized documentation to use current recommended models
  - Updated `docs/getting-started.md` to use `qwen3:4b-instruct-2507-q4_K_M` (default) and `qwen3-coder:30b` (premium)
  - Replaced outdated `qwen2.5-coder:7b` references throughout getting started guide
  - Added proper cross-references to reorganized documentation (`server.md`, `internal-cli.md`)
  - Enhanced "What's Next?" section with links to universal API server and CLI documentation

- **Cross-Reference Validation**: Verified all documentation links and anchors
  - Confirmed `docs/prerequisites.md` section anchors match README.md references
  - Validated provider setup links point to correct sections (#openai-setup, #anthropic-setup, etc.)
  - Ensured consistent documentation structure across all guides

## [2.3.6] - 2025-01-21

### Added
- **Agentic CLI Compatibility** (In Progress): Initial support for Codex, Gemini CLI, and Crush
  - New `/v1/responses` endpoint matching OpenAI Responses API format
  - Adaptive message format conversion for local vs cloud providers
  - Native `role: "tool"` message support for compatible models
  - Multi-turn tool calling with proper conversation context
  - Note: Tested with Codex with partial success; may require more capable models for full functionality

- **Memory Management for Local Providers**: Explicit model unloading
  - New `unload()` method on all providers for freeing memory
  - Critical for test suites testing multiple models sequentially
  - Prevents OOM errors in memory-constrained environments (<32GB RAM)
  - Provider-specific implementations:
    - Ollama: Sends `keep_alive=0` to immediately unload from server
    - MLX: Clears model/tokenizer and forces garbage collection
    - HuggingFace: Closes llama.cpp resources (GGUF) or clears references
    - LMStudio: Closes HTTP connection (server auto-manages via TTL)
    - OpenAI/Anthropic: No-op (safe to call)

- **BasicExtractor**: Knowledge graph entity and relationship extraction
  - Semantic entity extraction with 30+ entity types (people, organizations, concepts, technologies, etc.)
  - 20+ relationship types for comprehensive knowledge graph construction
  - Chain of Verification for entity deduplication using semantic similarity
  - Embedding-based clustering to merge similar entities (configurable threshold)
  - JSON-LD, JSON, and YAML output formats for knowledge graphs
  - CLI application: `extractor <file>` with focus areas, entity filters, and extraction styles
  - Chunked processing for large documents with configurable chunk sizes
  - Console script: `extractor`

- **Summarizer CLI Enhancements**: Production-ready text summarization application
  - Console script: `summarizer` for easy command-line access (no module path needed)
  - Comprehensive parameter support: chunk size, provider/model selection, output format
  - Multiple summary styles: structured, narrative, objective, analytical, executive
  - Configurable extraction depth: brief, standard, detailed, comprehensive

### Fixed
- **Server Endpoint Message Handling**: Corrected message array processing
  - `/v1/chat/completions`: Now passes messages arrays instead of converting to prompt strings
  - `/v1/messages`: Removed forced token boosting and role prefix repetition
  - Fixed "User: User: User:" infinite loops in responses
  - Ollama provider now handles empty prompts correctly (no 400 errors)

- **Test Suite Reliability**: Resolved 15+ test failures
  - Fixed tool handler NoneType errors when response is null
  - Updated embedding model names (granite → granite-278m)
  - Corrected default context_length assertions (4096 → 16384)
  - Fixed Anthropic tool detection to accept "Tool not found" as valid detection
  - Removed DialoGPT model references from all tests

- **Tool Message Compatibility**: Server adapts tool messages per model capabilities
  - Models with native tool support: Keeps `role: "tool"` format (OpenAI, Anthropic)
  - Models without tool support: Converts to `role: "user"` with markers (Ollama, LMStudio, MLX)
  - Strips OpenAI-specific fields (`tool_calls`) when sending to local models
  - Handles `content: null` in tool messages correctly

### Enhanced
- **Test Coverage**: Added comprehensive test suites
  - `tests/test_unload_memory.py`: 6 tests validating unload() across all providers
  - `tests/test_agentic_cli_compatibility.py`: Codex/Gemini CLI integration tests (skip when server not running)
  - Updated existing tests to use `unload()` for proper cleanup
  - All 346+ tests now pass in full environment (Ollama, LMStudio, HF cache, API keys)

### Documentation
- **Memory Management Guide**: Added to README.md, docs/providers.md, docs/architecture.md
  - Usage examples for test suites, sequential model loading, and constrained environments
  - Provider-specific behavior explanations
  - Best practices for pairing `unload()` with `del` + `gc.collect()`
  - Performance notes (unload: <100ms, reload: seconds)

- **Agentic CLI Documentation**: New `docs/compatibility-agentic-cli.md`
  - Implementation details for ongoing Codex/Gemini CLI/Crush compatibility work
  - Adaptive message conversion strategy explained
  - Multi-turn tool calling examples
  - Server setup instructions
  - Current status and limitations documented

### Technical
- **Adaptive Message Conversion**: Smart format adaptation based on model capabilities
  - `supports_native_tool_role()`: Detects if model supports `role: "tool"`
  - `convert_tool_messages_for_model()`: Adapts messages for local vs cloud models
  - Preserves tool context for models without native tool support using text markers
  - Enables Codex/Gemini CLI to work with local Ollama/MLX models

- **Endpoint Consolidation**: Three unified endpoints with consistent message handling
  - `/v1/responses`: OpenAI Responses API format (for Codex compatibility testing)
  - `/v1/chat/completions`: OpenAI Chat Completions format (standard)
  - `/v1/messages`: Anthropic Messages format (Claude-compatible)
  - All support tools, streaming, and structured output
  - Work in progress: Full agentic CLI integration still under development

### Changed
- **Default Model Capabilities**: Updated for better compatibility
  - Default context_length: 4096 → 16384 (16K total: 12K input + 4K output)
  - Default max_output_tokens: 2048 → 4096 (matches increased context)
  - Better alignment with modern model capabilities

### Removed
- **Development Artifacts**: Cleaned up 78K+ lines of archive documentation
  - Removed old devlog files from docs/archive/devlogs/
  - Removed obsolete implementation reports
  - Kept only production-ready documentation
  - Repository now 50% smaller and more maintainable

## [2.3.6] - 2025-01-21

### Added
- **Similarity Matrix & Clustering**: SOTA vectorized similarity computation and automatic text clustering
  - `compute_similarities_matrix()` for L×C matrix operations with memory-efficient chunking
  - `find_similar_clusters()` for automatic semantic grouping using similarity thresholds
  - Normalized embedding cache providing 2x speedup for repeated calculations
  - 140x performance improvement over manual loops using vectorized NumPy operations

### Changed
- **Benchmark-Optimized Default Model**: Updated to all-MiniLM-L6-v2 based on comprehensive testing
  - **Perfect clustering purity (1.000)** with 318K sentences/sec processing speed
  - Lightweight 90MB model optimized for speed while maintaining semantic accuracy
  - Scientific benchmarking on 50 sentences across 5 semantic categories proved superior performance
  - Alternative models available: granite-278m (multilingual), qwen3-embedding (high coverage)

### Enhanced
- **Production-Ready CLI Summarizer**: Complete command-line application for document summarization
  - Standalone console command: `summarizer <file> [options]` (no module path required)
  - Comprehensive parameter support: chunk size (1k-32k), provider/model selection, verbose mode
  - Smart context window management: auto-adjusts max_tokens when chunk_size exceeds limits
  - Robust validation with clear error messages for invalid parameters
  - Timing information in verbose mode showing summarization duration

### Enhanced
- **BasicSummarizer Improvements**: Enhanced core summarization engine
  - Updated default model to `gemma3:1b-it-qat` (instruction-tuned & quantized for better performance)
  - Improved retry strategy with explicit 3-attempt validation error handling
  - Better chunk size defaults (8k chars) with 16k token context window
  - Enhanced error handling prevents validation crashes in multi-chunk documents

- **CLI Flexibility**: Advanced customization options for production use
  - `--chunk-size` parameter (1,000-32,000 characters) with automatic context window adjustment
  - `--provider` and `--model` parameters for custom LLM selection (both required together)
  - `--verbose` mode with detailed progress information and timing
  - `--style`, `--length`, `--focus`, and `--output` parameters for fine-grained control
  - Quiet mode as default (no progress output unless --verbose specified)

- **CLI Tools Consistency**: Updated CLI utilities to use consistent model defaults
  - `/compact` command in CLI now uses `gemma3:1b-it-qat` for chat history compaction
  - Consistent model selection across all AbstractCore CLI tools
  - Updated help text and documentation to reflect new defaults

### Technical
- **Console Script Integration**: Professional deployment-ready CLI installation
  - Added `summarizer` console script entry point in pyproject.toml
  - Package installation creates system-wide `summarizer` command
  - Maintained backward compatibility with module execution method
  - Professional user experience with standard CLI conventions

- **Parameter Validation**: Robust input validation and error handling
  - Chunk size range validation (1k minimum, 32k maximum)
  - Provider/model pair validation (both required when specified)
  - Clear error messages guide users to correct usage
  - Graceful handling of file reading errors and encoding issues

### Fixed
- **Validation Error Recovery**: Resolved structured output validation crashes
  - Added explicit retry strategy to all BasicSummarizer generate() calls
  - Fixed ValidationError crashes during chunk processing
  - Improved error handling prevents partial failure cascades
  - Comprehensive retry logic ensures robust document processing

### Documentation
- **Usage Examples**: Complete CLI usage documentation with real-world examples
  - Basic usage patterns and advanced configuration examples
  - Performance optimization guidance with timing information
  - File type support documentation (txt, md, py, js, html, json, csv, etc.)
  - Provider/model selection guidance for different use cases

### Improved
- **Default Style**: Changed from "objective" to "structured" for better readability
- **Word Count Accuracy**: Removed unreliable LLM-generated word counts, now computed client-side
- **Error Handling**: Added helpful messages when default Ollama model is unavailable
  - Clear instructions for installing Ollama and downloading gemma3:1b-it-qat model
  - Alternative provider examples (OpenAI, Anthropic, other Ollama models)
  - Graceful failure with actionable guidance instead of cryptic errors

## [2.3.6] - 2025-01-21

### Fixed
- **Package Structure**: Made processing module a core dependency (no longer optional import)
  - Fixes installation issues where compaction failed with "BasicSummarizer not available"
  - Processing module is now always included with AbstractCore
  - Added `processing` extra for explicit dependency management

## [2.3.6] - 2025-01-21

### Added
- **CLI System Prompt Management**: New `/system [prompt]` command for controlling AI behavior
  - `/system` - Shows current system prompt and full LLM context
  - `/system <prompt>` - Changes system prompt while preserving tools and conversation
  - Full visibility into system messages including compaction summaries
  - Enables fine-grained control over AI behavior and tool usage

### Fixed
- **Critical Chat Compaction Bugs**: Resolved multiple issues in conversation summarization
  - Fixed duplicate system messages after compaction (was creating 2-3 identical system prompts)
  - Fixed recent messages incorrectly included in conversation summaries
  - Summary now contains only older message context, recent messages preserved separately
  - Clean session structure: 1 system prompt + 1 summary + N recent messages
- **CLI History Display**: Enhanced `/history` command to show conversation summaries
  - Displays compacted conversation summaries with clear section separation
  - Shows both historical context and recent preserved messages
  - Users can now see compaction actually worked (not just message deletion)
- **Compaction Consistency**: Standardized CLI to match documentation defaults
  - Consistent `preserve_recent=4` messages (2 interactions) across CLI and docs
  - Updated all usage examples and documentation

### Improved
- **Session Copying**: Eliminated duplicate system messages in session copy operations
- **BasicSummarizer**: Chat history summarization no longer duplicates recent exchanges
- **CLI Documentation**: Updated `docs/cli-usage.md` with complete `/system` and `/history` examples
- **Code Cleanliness**: Simplified session creation logic to prevent message duplication

### Added
- **BasicSummarizer**: Production-ready text summarization capability built on AbstractCore infrastructure
  - Zero-shot structured prompting with sophisticated parameter control
  - Multiple summary styles: Structured, Narrative, Objective, Analytical, Executive
  - Configurable length levels: Brief, Standard, Detailed, Comprehensive
  - Focus parameter for domain-specific summarization (e.g., "business implications", "technical details")
  - Automatic document chunking with map-reduce approach for unlimited length documents
  - Rich structured output with confidence scoring and focus alignment metrics
  - Word count tracking and compression ratio reporting

- **Processing Module**: New `abstractllm.processing` module demonstrating advanced AbstractCore usage
  - Clean API design showcasing structured output, retry mechanisms, and provider abstraction
  - Comprehensive documentation with real-world examples and best practices
  - Integration with AbstractCore's event system for full observability

- **Local Model Evaluation**: Comprehensive benchmarking of BasicSummarizer with local Ollama models
  - Performance evaluation of gemma3:1b, qwen3-coder:30b, granite3.3:2b, cogito:3b
  - Quality assessment including confidence scoring, focus alignment, and structure compliance
  - Speed benchmarking and cost analysis for production deployment decisions
  - Detailed reports saved in `untracked/summaries/` with model-specific performance data

### Enhanced
- **Documentation Updates**: Enhanced README.md and created comprehensive BasicSummarizer documentation
  - Added BasicSummarizer to feature list and 30-second example
  - Created `docs/basic-summarizer.md` with complete usage guide, examples, and best practices
  - Updated provider selection guidance with benchmarked local model recommendations
  - Added installation instructions for Ollama and recommended model setup

- **Model Recommendations**: Evidence-based recommendations for optimal BasicSummarizer performance
  - **Primary recommendation**: `gemma3:1b` for fast, cost-effective processing (29s, 95% confidence)
  - **Premium option**: `qwen3-coder:30b` for highest quality (119s, 98% confidence)
  - Clear guidance on speed vs quality trade-offs with benchmarked performance data
  - Updated all documentation examples to showcase recommended local model setup

### Technical
- **Structured Output Integration**: BasicSummarizer demonstrates advanced AbstractCore features
  - Seamless integration with Pydantic validation and automatic retry mechanisms
  - Provider-agnostic implementation working identically across OpenAI, Anthropic, and Ollama
  - Event emission for comprehensive monitoring and debugging capabilities
  - Production-grade error handling with graceful fallbacks and detailed diagnostics

- **Test Infrastructure**: Comprehensive test suite following AbstractCore's no-mocking philosophy
  - Real-world testing with actual README.md content (15,333 characters)
  - Integration tests with live local and cloud models
  - Performance benchmarking and quality assessment validation
  - Edge case handling including chunking behavior and error scenarios

### Documentation
- **Local Model Setup**: Clear instructions for cost-effective local processing
  - Ollama installation and model download instructions (`ollama pull gemma3:1b`)
  - Performance comparison tables with speed, quality, and cost metrics
  - Provider selection guidance based on empirical evaluation results
  - Cost optimization examples using free local models vs paid cloud APIs

- **Usage Examples**: Comprehensive examples covering all major use cases
  - Executive summaries for business applications
  - Technical documentation summarization
  - Research paper analysis with focus parameters
  - Batch processing patterns and error handling strategies

### Fixed
- **read_file Tool Logic**: Fixed inconsistent behavior in common_tools.py read_file function
  - Added automatic override of `should_read_entire_file` when line range parameters are provided
  - When `start_line_one_indexed != 1` or `end_line_one_indexed_inclusive` is specified, automatically sets `should_read_entire_file = False`
  - Prevents unexpected full-file reads when partial reads were explicitly requested
  - Updated documentation to explain the automatic override behavior
  - Ensures intuitive tool behavior for LLMs and users specifying line ranges

## [2.3.6] - 2025-01-21

### Added
- **Comprehensive Timeout Configuration**: Full timeout management system across all components
  - Added configurable HTTP request timeouts for all providers (default: 180 seconds)
  - Added configurable tool execution timeouts (default: 300 seconds)
  - Added timeout parameter support in `create_llm()` and `BasicSession()`
  - Added runtime timeout management with get/set methods on providers and sessions
  - Circuit breaker recovery timeout remains configurable (default: 60 seconds)

### Enhanced
- **Provider Timeout Support**: All providers now support configurable timeouts
  - OpenAI Provider: Configurable timeout via OpenAI client
  - Anthropic Provider: Configurable timeout via Anthropic client
  - Ollama Provider: Configurable timeout via httpx.Client
  - LM Studio Provider: Configurable timeout via httpx.Client
  - Server endpoints: Updated default timeout from 30s to 180s

- **Session Timeout Management**: BasicSession now supports timeout configuration
  - Session-level timeout overrides for provider timeouts
  - Runtime timeout adjustment methods: `get_timeout()`, `set_timeout()`, etc.
  - Support for all three timeout types: HTTP, tool execution, and recovery

### Changed
- **Default Timeout Values**: Updated default timeouts for better production use
  - HTTP request timeout: 30s → 180s (6x increase for better reliability)
  - Tool execution timeout: 30s → 300s (10x increase for complex operations)
  - Circuit breaker recovery timeout: remains 60s (unchanged)

### Technical
- Added `_update_http_client_timeout()` method to BaseProvider for dynamic timeout updates
- Implemented timeout parameter propagation through the factory pattern
- Enhanced BaseProvider with comprehensive timeout management methods
- Updated all HTTP clients to use configurable timeouts instead of hardcoded values

### Documentation
- Added comprehensive timeout configuration examples to README.md
- Updated API documentation with timeout parameter descriptions
- Added session-level timeout configuration examples

## [2.3.6] - 2025-01-21

### Added
- **Enhanced Web Search Tool**: Complete web search functionality using DuckDuckGo with real web results
  - Added time range filtering (`h`, `d`, `w`, `m`, `y`) for recent content discovery
  - Improved result formatting with titles, URLs, and descriptions
  - Better error handling and fallback to instant answer API
  - Added comprehensive examples for news, research, and time-filtered searches

- **Basic CLI Tool**: Simple command-line interface for AbstractCore demonstration
  - Interactive REPL with conversation history and streaming support
  - Built-in tools: list_files, read_file, execute_command, web_search
  - Session management with provider/model switching
  - Commands: /help, /quit, /clear, /stream, /debug, /history, /model
  - Single prompt execution mode for scripting
  - Clear documentation of limitations and intended use as basic demonstrator

### Enhanced
- **BasicSession Tool Support**: Added native tools parameter to session constructor
  - Simplified tool registration: `BasicSession(provider, tools=[func1, func2])`
  - Automatic tool definition creation and registration
  - Eliminated complex tool registration ceremony
  - Improved developer experience with cleaner API

- **Web Search Improvements**: Upgraded from limited instant answers to full web search
  - Real search results using `ddgs` library instead of instant answer API only
  - Regional filtering working correctly (us-en, uk-en, etc.)
  - Safe search controls (strict, moderate, off)
  - Comprehensive time range filtering for current events and news
  - Better result quality with actual web page content

### Fixed
- **Server CLI Removal**: Eliminated over-engineered and non-functional server CLI
  - Removed `abstractcore-server` command and related dependencies
  - Updated documentation to use direct uvicorn commands
  - Removed click dependency from server requirements
  - Simplified server deployment instructions

- **Tool Registration**: Fixed web_search tool not being properly registered in CLI
  - Added web_search to CLI tools array
  - Updated help text and documentation
  - Fixed import issues and ensured proper tool availability

### Technical
- Added `ddgs` library dependency for proper web search functionality
- Enhanced tool decorator examples with time-filtering use cases
- Improved CLI architecture with clean tool integration
- Streamlined server deployment without unnecessary CLI wrapper

### Documentation
- Updated README.md with accurate CLI usage examples and capabilities
- Enhanced tool documentation with time range filtering examples
- Clarified CLI limitations and intended use as basic demonstrator
- Corrected server deployment instructions
- Added comprehensive web search usage examples

## [2.3.6] - 2025-01-21

### Fixed
- Fixed embedding test failures caused by outdated model configurations
- Updated EmbeddingGemma model ID from `google/embeddinggemma-1.1` to `google/embeddinggemma-300m`
- Fixed `cache_dir` parameter handling in EmbeddingManager to properly convert strings to Path objects
- Resolved import issues with sentence_transformers and events modules for proper test mocking
- Fixed granite model loading by including "granite" in the list of supported model names
- Improved cache file handling to avoid "open not defined" errors during module cleanup
- Fixed embedding integration tests by correcting response object comparisons
- Made granite model semantic search test more flexible to handle valid business content matches
- Removed unnecessary `return True` statements from test functions to eliminate pytest warnings

### Improved
- Enhanced error handling in embedding cache operations with proper builtins import
- Updated test assertions to be more robust and less brittle for semantic search results
- Improved mock patching strategy for better test isolation

## [2.3.6] - 2025-01-21

### Added
- Vector Embeddings support with SOTA open-source models
- EmbeddingGemma (Google's 2025 SOTA on-device model) as default
- Production-ready retry strategy with exponential backoff and circuit breakers
- Comprehensive event system for real-time monitoring and observability
- Support for multiple embedding models (Stella-400M, nomic-embed, mxbai-large)
- Two-layer caching system (LRU memory + persistent disk)
- ONNX backend optimization for 2-3x faster inference
- Matryoshka dimension truncation for flexible output sizes
- FastAPI server with OpenAI-compatible endpoints

### Enhanced
- Complete OpenAI API compatibility with all 23+ parameters
- Smart model routing based on provider patterns
- Event-driven architecture for monitoring and debugging
- Structured output with automatic retry on validation errors
- Production-grade error handling and graceful fallbacks

### Technical
- Added sentence-transformers integration for embedding generation
- Implemented Netflix Hystrix circuit breaker pattern
- AWS-recommended full jitter retry strategy
- OpenTelemetry-compatible event emission
- Comprehensive test suite with real models (no mocking)

## Previous Versions

Previous version history is available in the git commit log.<|MERGE_RESOLUTION|>--- conflicted
+++ resolved
@@ -6,7 +6,6 @@
 and this project adheres to [Semantic Versioning](https://semver.org/spec/v2.0.0.html).
 
 
-<<<<<<< HEAD
 ## [2.3.6] - 2025-01-21
 
 ### Fixed
@@ -20,67 +19,6 @@
 - Added `Authentication` alias in `abstractllm/exceptions/__init__.py` for backward compatibility
 - Fixed encoding declaration in `abstractllm/__init__.py`
 - Maintained processing module as core functionality (not optional)
-
-## [2.3.6] - 2025-01-21
-=======
-## [2.3.6] - 2025-10-14
-
-### Fixed
-
-#### Documentation: Missing Apps Coverage
-- **Problem**: Built-in CLI applications (summarizer, extractor, judge) were poorly documented and not mentioned in main README.md
-- **Root Cause**: Apps functionality was buried in specialized documentation sections with no direct terminal usage examples
-- **Solution**: Comprehensive documentation overhaul with prominent apps coverage
-- **Impact**: Users can now easily discover and use production-ready CLI tools without Python programming
-
-#### Enhanced Apps Documentation
-- **Added**: Major "Built-in Applications (Ready-to-Use CLI Tools)" section to README.md
-- **Added**: Direct terminal usage examples for all three apps (`summarizer`, `extractor`, `judge`)
-- **Added**: Comprehensive parameter documentation with all available options
-- **Added**: Alternative usage methods (direct commands, Python module, prefixed commands)
-- **Fixed**: Missing judge app in `__main__.py` launcher
-- **Enhanced**: All app documentation files with "Quick CLI Usage" sections
-
-#### Centralized Token Utilities
-- **Added**: New `abstractllm/utils/token_utils.py` module for centralized token counting and management
-- **Consolidated**: Token-related utilities from scattered locations into single module
-- **Enhanced**: Consistent token counting across all components
-- **Impact**: Better token management and cost estimation capabilities
-
-### Technical
-
-#### Documentation Structure Improvements
-- **README.md**: Added apps section with parameter tables and usage examples
-- **docs/README.md**: Promoted apps to major section "🛠️ Built-in Applications (CLI Tools)"
-- **docs/apps/basic-summarizer.md**: Added CLI section with direct terminal usage
-- **docs/apps/basic-extractor.md**: Enhanced CLI documentation with alternative methods
-- **docs/apps/basic-judge.md**: Improved CLI section with comprehensive examples
-- **abstractllm/apps/__main__.py**: Fixed to include all three apps (summarizer, extractor, judge)
-
-#### CLI Applications Coverage
-- **Documented**: CLI entry points from pyproject.toml
-  - Direct commands: `summarizer`, `extractor`, `judge`
-- **Parameter Documentation**: Complete coverage of all CLI parameters with options, defaults, and descriptions
-- **Usage Examples**: Realistic examples showing actual parameter usage for common scenarios
-
-#### Files Modified
-- `README.md`: Added comprehensive apps section with parameter documentation
-- `docs/README.md`: Enhanced apps visibility and navigation
-- `docs/apps/basic-summarizer.md`: Added CLI interface section
-- `docs/apps/basic-extractor.md`: Enhanced CLI documentation
-- `docs/apps/basic-judge.md`: Improved CLI examples
-- `abstractllm/apps/__main__.py`: Fixed missing judge app support
-- `abstractllm/utils/token_utils.py`: New centralized token utilities module
-
-#### Impact
-✅ **Discoverability**: Apps now prominently featured in main documentation  
-✅ **Usability**: Clear direct terminal usage without Python knowledge required  
-✅ **Completeness**: All parameters documented with practical examples  
-✅ **Consistency**: Unified documentation structure across all three apps  
-✅ **Accessibility**: Multiple usage methods for different user preferences
-
-## [2.3.5] - 2025-10-14
->>>>>>> 6890b884
 
 ### Fixed
 
